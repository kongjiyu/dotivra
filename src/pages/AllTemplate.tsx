import React, { useMemo, useState, useEffect } from 'react';
import { useNavigate } from 'react-router-dom';
import Header from '../components/header/Header';
import { useAuth } from '../context/AuthContext';
import TemplateCard from '../components/allTemplate/TemplateCard';
import AddDocumentFromTemplate from '../components/modal/addDocumentFromTemplate';
import AIGenerationProgressModal from '../components/modal/AIGenerationProgressModal';
import { getUserDisplayInfo } from '../utils/user';
import { FileText } from 'lucide-react';
import type { LegacyTemplate, Template } from '../types';
import { useFeedback } from '../components/AppLayout';
import { showError } from '@/utils/sweetAlert';
import { aiService } from '../services/aiService';
import { API_ENDPOINTS } from '@/lib/apiConfig';

interface GenerationStep {
  id: string;
  label: string;
  status: 'pending' | 'in-progress' | 'completed' | 'error';
  details?: string;
}

const AllTemplate: React.FC = () => {
  const { user, userProfile } = useAuth();
  const navigate = useNavigate();
  const { name: displayName, initials } = getUserDisplayInfo(userProfile, user);
  const { openFeedbackModal } = useFeedback();
  const [query, setQuery] = useState('');
  const [selectedCategory, setSelectedCategory] = useState<'all' | 'developer' | 'user'>('all');
  const [selectedTemplate, setSelectedTemplate] = useState<Template | null>(null);
  const [templates, setTemplates] = useState<any[]>([]);
  const [loading, setLoading] = useState(true);
  const [error, setError] = useState<string | null>(null);

  // AI Generation states
  const [isGenerating, setIsGenerating] = useState(false);
  const [generationRepository, setGenerationRepository] = useState('');
  const [generationSteps, setGenerationSteps] = useState<GenerationStep[]>([]);
  const [currentGenerationStep, setCurrentGenerationStep] = useState<string>('parse');
  const [estimatedRange, setEstimatedRange] = useState<[number, number] | null>(null);

  // Fetch templates from API
  useEffect(() => {
    const fetchTemplates = async () => {
      try {
        setLoading(true);
        const response = await fetch(API_ENDPOINTS.templates());

        if (!response.ok) {
          throw new Error(`Failed to fetch templates: ${response.status}`);
        }

        const data = await response.json();
        setTemplates(data.templates || []);
        setError(null);
      } catch (err) {
        console.error('Error fetching templates:', err);
        setError(err instanceof Error ? err.message : 'Failed to load templates');
      } finally {
        setLoading(false);
      }
    };

    fetchTemplates();
  }, []);

  // Adapt backend/template schema to UI card schema
  const uiTemplates: LegacyTemplate[] = useMemo(() => {
    const mapped = (templates || []).map((t: any, index: number) => {
      // Use a numeric ID based on index since Firebase IDs are strings
      const result = {
        id: index,
        name: t.TemplateName ?? t.name ?? 'Template',
        // Handle both "Description" and "Description " (with trailing space)
        description: t['Description '] ?? t.Description ?? t.description ?? '',
        icon: FileText,
        category: (t.Category as 'user' | 'developer' | 'general') ?? 'general',
      };

      return result;
    });

    return mapped;
  }, [templates]);

  const filtered = useMemo(() => {
    const q = query.trim().toLowerCase();
    let result = uiTemplates;

    // Filter by category
    if (selectedCategory !== 'all') {
      result = result.filter(t => t.category === selectedCategory);
    }

    // Filter by search query
    if (q) {
      result = result.filter(t => (t.name + ' ' + t.description).toLowerCase().includes(q));
    }

    // Preserve selected template if it still exists after filtering
    if (selectedTemplate) {
      const stillExists = result.some(t => (templates[t.id]?.Template_Id || String(t.id)) === (selectedTemplate.Template_Id || String(selectedTemplate.id)));
      if (!stillExists) {
        // Do not clear the selection here; allow modal to remain open with previously selected template
        // Selection will only change when user picks a new template
      }
    }
    return result;
  }, [query, uiTemplates, selectedCategory, selectedTemplate, templates]);

  // Count templates by category
  const categoryCounts = useMemo(() => {
    return {
      all: uiTemplates.length,
      developer: uiTemplates.filter(t => t.category === 'developer').length,
      user: uiTemplates.filter(t => t.category === 'user').length,
    };
  }, [uiTemplates]);

  // Handle template selection
  const handleTemplateSelect = (id: number) => {
    // Find the actual template from the templates array
    const template = templates[id];
    if (template) {
      // Convert to Template type that the modal expects
      const fullTemplate: Template = {
        Template_Id: template.Template_Id || String(id),
        TemplateName: template.TemplateName || '',
        Description: template.Description || template['Description '] || '',
        TemplatePrompt: template.TemplatePrompt || '',
        Category: template.Category || 'general'
      };
      setSelectedTemplate(fullTemplate);
    }
  };

  // Handle document creation
  const handleCreateDocument = async (data: {
    template: Template;
    projectId?: string;
    newProjectName?: string;
    newProjectDescription?: string;
    selectedRepo?: string;
    documentName: string;
    documentRole: string;
  }) => {
    if (!user) return;

    const {
      template,
      projectId,
      newProjectName,
      newProjectDescription,
      selectedRepo,
      documentName,
      documentRole
    } = data;

    try {
      const idToken = await user.getIdToken();

      let finalProjectId = projectId;

      // Create new project if needed
      if (!projectId && newProjectName) {
        const createProjectRes = await fetch(API_ENDPOINTS.projects(), {
          method: 'POST',
          headers: {
            'Content-Type': 'application/json',
            'Authorization': `Bearer ${idToken}`
          },
          body: JSON.stringify({
            name: newProjectName,
            description: newProjectDescription || '',
            githubLink: selectedRepo || '',
            userId: user.uid
          })
        });

        if (!createProjectRes.ok) {
          const errorData = await createProjectRes.json().catch(() => ({}));
          throw new Error(errorData.error || 'Failed to create project');
        }

        const newProject = await createProjectRes.json();
        finalProjectId = newProject.project?.Project_Id || newProject.projectId;
      }

      if (!finalProjectId) {
        showError('Project Required', 'Project ID is required to create a document');
        return;
      }

      // Determine repository URL - either from modal selection or from existing project
      let repositoryUrl = selectedRepo;

      // If using existing project and no repo selected in modal, fetch project's GitHub repo
      if (!repositoryUrl && finalProjectId && projectId) {
        try {
<<<<<<< HEAD
          
=======
          console.log('🔍 Fetching GitHub repo for existing project:', finalProjectId);
>>>>>>> 3e5e4b36
          const projectResponse = await fetch(API_ENDPOINTS.project(finalProjectId, user.uid), {
            headers: {
              'Authorization': `Bearer ${idToken}`
            }
          });
          if (projectResponse.ok) {
            const projectData = await projectResponse.json();
            const project = projectData.success ? projectData.project : projectData;
            repositoryUrl = project.GitHubRepo || project.githubLink || null;
          }
        } catch (error) {
          console.warn('⚠️ Could not fetch project GitHub repo:', error);
        }
      }

      // Generate AI content if GitHub repository is available
      let content = template.TemplatePrompt || '';

      if (repositoryUrl && user) {
        const repoMatch = repositoryUrl.match(/(?:https?:\/\/github\.com\/)?([^\/]+)\/([^\/\s]+)/);

        if (repoMatch) {
          const [, owner, repo] = repoMatch;
          const repoFullName = `${owner}/${repo}`;

          setGenerationRepository(repoFullName);
          setIsGenerating(true);

          // Try to estimate time based on repo size and file count (public repos only)
          try {
            setEstimatedRange(null);
            const metaRes = await fetch(`https://api.github.com/repos/${repoFullName}`);
            if (metaRes.ok) {
              const meta = await metaRes.json();
              let range: [number, number] | null = null;
              if (typeof meta?.size === 'number') {
                // meta.size is in KB
                const sizeInKB = meta.size;
                range = sizeInKB < 1000
                  ? [10, 20]
                  : sizeInKB < 5000
                  ? [20, 45]
                  : sizeInKB < 20000
                  ? [45, 90]
                  : [90, 160];
              }
              // Refine using approximate file count (if available)
              try {
                const contentsRes = await fetch(`https://api.github.com/repos/${repoFullName}/contents`);
                if (contentsRes.ok) {
                  const contents = await contentsRes.json();
                  const topLevelCount = Array.isArray(contents) ? contents.length : 0;
                  if (range) {
                    // Adjust +/- 15% based on breadth
                    const factor = topLevelCount > 100 ? 1.15 : topLevelCount < 10 ? 0.9 : 1.0;
                    range = [Math.max(8, Math.round(range[0] * factor)), Math.round(range[1] * factor)] as [number, number];
                  }
                }
              } catch {}
              if (range) setEstimatedRange(range);
            }
          } catch {
            // Ignore estimation errors
          }

          const steps: GenerationStep[] = [
            { id: 'parse', label: 'Parsing repository information', status: 'completed', details: repoFullName },
            { id: 'structure', label: 'Fetching repository structure', status: 'in-progress', details: 'Analyzing files and directories...' },
            { id: 'analysis', label: 'AI analyzing codebase', status: 'pending', details: 'Understanding project structure...' },
            { id: 'iteration', label: 'AI examining code files', status: 'pending', details: 'Reading relevant files...' },
            { id: 'files', label: 'Processing repository files', status: 'pending', details: 'Gathering context...' },
            { id: 'generate', label: 'Writing documentation', status: 'pending', details: 'AI creating content...' },
            { id: 'done', label: 'Finalizing document', status: 'pending' }
          ];
          setGenerationSteps(steps);
          setCurrentGenerationStep('structure');

          // Progress callback for iterative AI
          const handleProgress = (step: string, detail?: string) => {
            setGenerationSteps(prev => prev.map(s => {
              // Mark completed steps based on workflow
              const completedSteps = ['parse'];

              if (step === 'analysis' || step === 'iteration' || step === 'files' || step === 'generate' || step === 'done') {
                completedSteps.push('structure');
              }
              if (step === 'iteration' || step === 'files' || step === 'generate' || step === 'done') {
                completedSteps.push('analysis');
              }
              if (step === 'files' || step === 'generate' || step === 'done') {
                completedSteps.push('iteration');
              }
              if (step === 'generate' || step === 'done') {
                completedSteps.push('files');
              }
              if (step === 'done') {
                completedSteps.push('generate');
              }

              // Mark completed
              if (completedSteps.includes(s.id) && s.id !== step) {
                return { ...s, status: 'completed' as const };
              }

              // Update current step
              if (s.id === step) {
                return {
                  ...s,
                  status: step === 'done' ? 'completed' as const : 'in-progress' as const,
                  details: detail || s.details
                };
              }

              // Map 'analysis' and 'files' to 'iteration' step
              if ((step === 'analysis' || step === 'files') && s.id === 'iteration') {
                return {
                  ...s,
                  status: 'in-progress' as const,
                  details: detail || s.details
                };
              }

              // Map final content generation to 'generate' step
              if (step === 'init' && s.id === 'structure') {
                return {
                  ...s,
                  status: 'in-progress' as const,
                  details: detail || s.details
                };
              }

              return s;
            }));
            setCurrentGenerationStep(step);
          };

          try {
            // Generate content using section-by-section generation for better handling of long documents
            content = await aiService.generateDocumentInSections(
              user,
              template.TemplatePrompt || '',
              { owner, repo, fullName: repoFullName },
              documentRole,
              documentName,
              handleProgress
            );
            

            // Finalize
            handleProgress('done', 'Document ready!');
            await new Promise(resolve => setTimeout(resolve, 500));

            
          } catch (aiError) {
            console.error('❌ AI generation failed:', aiError);

            // Update steps to show error
            setGenerationSteps(prev => prev.map(step =>
              step.status === 'in-progress'
                ? { ...step, status: 'error' as const, details: 'Failed - using fallback' }
                : step
            ));

            // Wait a bit to show error
            await new Promise(resolve => setTimeout(resolve, 1500));
          }
        } else {
          console.warn('⚠️ Could not parse repository URL:', repositoryUrl);
        }
      } else {
        
      }

      // Get user ID
      const userId = user.uid;

      // Determine document category
      let documentCategory = 'General';
      if (documentRole.toLowerCase().includes('user')) {
        documentCategory = 'User';
      } else if (documentRole.toLowerCase().includes('developer') || documentRole.toLowerCase().includes('api')) {
        documentCategory = 'Developer';
      }

      // Create document with consistent field names matching backend expectations
      const createDocRes = await fetch(API_ENDPOINTS.documents(), {
        method: 'POST',
        headers: {
          'Content-Type': 'application/json',
          'Authorization': `Bearer ${idToken}`
        },
        body: JSON.stringify({
          DocumentName: documentName,
          Title: documentName,
          DocumentType: template.TemplateName || 'user-manual',
          DocumentCategory: documentCategory,
          Content: content,
          Project_Id: finalProjectId,
          User_Id: userId,
          Template_Id: template.Template_Id || template.id,
          IsDraft: false,
        })
      });

      if (!createDocRes.ok) {
        const errorData = await createDocRes.json();
        throw new Error(errorData.error || 'Failed to create document');
      }

      const docData = await createDocRes.json();
      console.log('📄 Full API response:', docData);
      
      const createdDocument = docData.document || docData;
      console.log('📄 Created document object:', createdDocument);

      setIsGenerating(false);

      // Navigate to document editor, passing the full document data including content
      // This allows the editor to display content immediately without waiting for Firestore
<<<<<<< HEAD
      const createdDocumentId = createdDocument.id || docData.documentId;
      if (!createdDocumentId) {
=======
      // Try multiple possible field names for the document ID
      const createdDocumentId = 
        createdDocument.id || 
        createdDocument.Document_Id || 
        createdDocument.DocumentId ||
        docData.documentId || 
        docData.Document_Id ||
        docData.DocumentId;
      
      console.log('📄 Extracted document ID:', createdDocumentId);
      
      if (!createdDocumentId) {
        console.error('❌ Could not find document ID in response. Response structure:', {
          docData,
          createdDocument,
          availableKeys: Object.keys(createdDocument || {}),
        });
>>>>>>> 3e5e4b36
        throw new Error('Document created but response did not include an id');
      }

      navigate(`/document/${createdDocumentId}`, {
        state: { documentData: createdDocument }
      });
    } catch (error) {
      console.error('Error creating document:', error);
      showError(
        'Failed to Create Document',
        error instanceof Error ? error.message : 'Failed to create document'
      );
      setIsGenerating(false);
    }
  };

  return (
    <div className="min-h-screen bg-gray-50 custom-scrollbar overflow-auto">
      <Header userName={displayName} initials={initials} onFeedbackClick={openFeedbackModal} />

      <main className="max-w-6xl mx-auto px-6 pb-16">
        <div className="flex items-end justify-between gap-4 py-6">
          <div>
            <h1 className="text-2xl sm:text-3xl font-semibold tracking-tight">Templates</h1>
            <p className="text-gray-600 text-sm mt-1">Choose a template to kickstart your project documentation</p>
          </div>
        </div>

        <div className="flex flex-col sm:flex-row gap-3 sm:items-center mb-6">
          <div className="flex-1">
            <label htmlFor="searchInput" className="sr-only">Search templates</label>
            <input id="searchInput" value={query} onChange={e => setQuery(e.target.value)} placeholder="Search templates..." className="w-full border border-gray-200 rounded-md px-3 py-2 text-sm focus:outline-none focus:ring-2 focus:ring-blue-500 focus:border-blue-500" />
          </div>
        </div>

        {/* Category Tabs */}
        <div className="flex gap-2 mb-6 border-b border-gray-200">
          <button
            onClick={() => setSelectedCategory('all')}
            className={`px-4 py-2 text-sm font-medium transition-colors border-b-2 ${selectedCategory === 'all'
                ? 'border-blue-600 text-blue-600'
                : 'border-transparent text-gray-600 hover:text-gray-900'
              }`}
          >
            All Templates
            <span className="ml-2 text-xs px-2 py-0.5 rounded-full bg-gray-100">
              {categoryCounts.all}
            </span>
          </button>
          <button
            onClick={() => setSelectedCategory('developer')}
            className={`px-4 py-2 text-sm font-medium transition-colors border-b-2 ${selectedCategory === 'developer'
                ? 'border-blue-600 text-blue-600'
                : 'border-transparent text-gray-600 hover:text-gray-900'
              }`}
          >
            Developer
            <span className="ml-2 text-xs px-2 py-0.5 rounded-full bg-purple-100 text-purple-700">
              {categoryCounts.developer}
            </span>
          </button>
          <button
            onClick={() => setSelectedCategory('user')}
            className={`px-4 py-2 text-sm font-medium transition-colors border-b-2 ${selectedCategory === 'user'
                ? 'border-blue-600 text-blue-600'
                : 'border-transparent text-gray-600 hover:text-gray-900'
              }`}
          >
            User
            <span className="ml-2 text-xs px-2 py-0.5 rounded-full bg-green-100 text-green-700">
              {categoryCounts.user}
            </span>
          </button>
        </div>

        {/* Loading State */}
        {loading && (
          <div className="text-center py-12">
            <div className="animate-spin rounded-full h-12 w-12 border-b-2 border-blue-600 mx-auto"></div>
            <p className="text-gray-600 mt-4">Loading templates...</p>
          </div>
        )}

        {/* Error State */}
        {error && !loading && (
          <div className="text-center py-12">
            <p className="text-red-600 mb-2">Error loading templates</p>
            <p className="text-gray-600 text-sm">{error}</p>
          </div>
        )}

        {/* Templates Grid */}
        {!loading && !error && (
          <div className="grid grid-cols-1 sm:grid-cols-2 lg:grid-cols-3 gap-6">
            {filtered.length > 0 ? (
              filtered.map(t => (
                <TemplateCard key={t.id} template={t} onUse={handleTemplateSelect} />
              ))
            ) : (
              <div className="col-span-full text-center py-12">
                <p className="text-gray-600">No templates found</p>
              </div>
            )}
          </div>
        )}
      </main>

      {/* Template Modal - Using same modal as Dashboard for consistency */}
      <AddDocumentFromTemplate
        isOpen={selectedTemplate !== null}
        template={selectedTemplate}
        onClose={() => setSelectedTemplate(null)}
        onCreateDocument={handleCreateDocument}
      />

      {/* AI Generation Progress Modal */}
      <AIGenerationProgressModal
        isOpen={isGenerating}
        repositoryName={generationRepository}
        steps={generationSteps}
        currentStep={currentGenerationStep}
        estimatedSecondsRange={estimatedRange ?? undefined}
      />
    </div>
  );
};

export default AllTemplate;<|MERGE_RESOLUTION|>--- conflicted
+++ resolved
@@ -197,11 +197,7 @@
       // If using existing project and no repo selected in modal, fetch project's GitHub repo
       if (!repositoryUrl && finalProjectId && projectId) {
         try {
-<<<<<<< HEAD
           
-=======
-          console.log('🔍 Fetching GitHub repo for existing project:', finalProjectId);
->>>>>>> 3e5e4b36
           const projectResponse = await fetch(API_ENDPOINTS.project(finalProjectId, user.uid), {
             headers: {
               'Authorization': `Bearer ${idToken}`
@@ -421,10 +417,6 @@
 
       // Navigate to document editor, passing the full document data including content
       // This allows the editor to display content immediately without waiting for Firestore
-<<<<<<< HEAD
-      const createdDocumentId = createdDocument.id || docData.documentId;
-      if (!createdDocumentId) {
-=======
       // Try multiple possible field names for the document ID
       const createdDocumentId = 
         createdDocument.id || 
@@ -442,7 +434,6 @@
           createdDocument,
           availableKeys: Object.keys(createdDocument || {}),
         });
->>>>>>> 3e5e4b36
         throw new Error('Document created but response did not include an id');
       }
 
