import { useState, type ReactNode, useEffect } from "react";
import { Button } from "@/components/ui/button";
import { Input } from "@/components/ui/input";
import {
    History,
    Cloud,
    CloudUpload,
    CloudOff,
    FileText,
    Sparkles,
    AlignJustify
} from "lucide-react";
import { Link, useNavigate, useLocation } from "react-router-dom";
import DocumentMenu from "@/components/Document/DocumentMenu";
import NavigationPane from "@/components/Document/NavigationPane";
import ChatSidebar from "@/components/Document/ChatSidebar";
import ProjectDocumentsDropdown from "@/components/Document/ProjectDocumentsDropdown";
import { useDocument } from "@/context/DocumentContext";
import { updateToolPreference } from "@/utils/documentToolsPreferences";
import { FirestoreService } from "../../../firestoreService";

interface DocumentLayoutProps {
    children: ReactNode;
    showDocumentMenu?: boolean;
    syncStatus?: 'synced' | 'syncing' | 'pending' | 'error';
    versionCount?: number; // Number of versions in history
}

export default function DocumentLayout({
    children,
    showDocumentMenu = true,
    syncStatus = 'synced',
    versionCount = 0
}: DocumentLayoutProps) {
    const {
        documentTitle,
        setDocumentTitle,
        documentContent,
        setDocumentContent,
        currentEditor,
        setOnOpenChat,
        chatSidebarOpen,
        setChatSidebarOpen,
        repositoryInfo,
        documentId,
        projectId,
        setShowToolbar,
        showNavigationPane,
        setShowNavigationPane,
    } = useDocument();
    const [isEditingTitle, setIsEditingTitle] = useState(false);
    const [isAIGenerating, setIsAIGenerating] = useState(false);
    const [initialChatMessage, setInitialChatMessage] = useState<string>('');
    const [selectedTextForChat, setSelectedTextForChat] = useState<string>('');

    const navigate = useNavigate();
    const location = useLocation();

    // Helper function to check if current page should show ChatBot
    const shouldShowChatBot = () => {
        const path = location.pathname;
        return path.includes('/document/editor') ||
            (path.includes('/document/') &&
                !path.includes('/project') &&
                !path.includes('/history'));
    };

    // Helper function to check if we should show sync status
    const shouldShowSyncStatus = () => {
        const path = location.pathname;
        return path.includes('/document/editor') ||
            (path.includes('/document/') &&
                !path.includes('/project') &&
                !path.includes('/history'));
    };

    // Helper function to check if title editing is allowed (only on editor tab)
    const shouldAllowTitleEdit = () => {
        const path = location.pathname;
        console.log('[DocumentLayout] Checking title edit permission for path:', path);

        // Allow title editing on:
        // 1. /document/editor
        // 2. /document/:documentId (main document editor route)
        // Exclude history and project pages
        const isEditor = path === '/document/editor' || path.endsWith('/document/editor');
        const isDocumentWithId = /\/document\/[a-zA-Z0-9\-_]+$/.test(path);
        const isHistory = path.includes('/history');
        const isProject = path.includes('/project');

        const allowed = isEditor || (isDocumentWithId && !isHistory && !isProject);

        console.log('[DocumentLayout] Title edit check:', {
            path,
            isEditor,
            isDocumentWithId,
            isHistory,
            isProject,
            allowed
        });

        return allowed;
    };

    // Note: Chat sidebar state now persists across tab navigation
    // Users can manually close/open the chat sidebar as needed
    // (Removed auto-close when navigating away from editor/summary pages)

    // Helper function to determine if a tab is active based on current location
    const isTabActive = (tabName: string) => {
        const path = location.pathname;
        switch (tabName) {
            case 'editor':
                return path.includes('/document/editor') || (path.includes('/document/') && !path.includes('/history'));
            case 'history':
                return path.includes('/history');
            default:
                return false;
        }
    };

    // Helper function to get tab button classes
    const getTabButtonClasses = (tabName: string) => {
        const isActive = isTabActive(tabName);
        return isActive
            ? "bg-blue-100 text-blue-700 border-blue-200 hover:bg-blue-200"
            : "text-gray-900 hover:bg-gray-50";
    };

    // Remove the local chatOpen state and use context instead

    useEffect(() => {
        const chatFunction = (message?: string, isReply: boolean = false) => {
            console.log('📝 Chat function called:', { message: message?.substring(0, 50), isReply });

            if (isReply) {
                // If it's a reply, store the selected text and open chat sidebar
                if (message && message.trim()) {
                    console.log('✅ Setting selected text for chat:', message.substring(0, 50));
                    setSelectedTextForChat(message);
                    setInitialChatMessage(''); // Don't set initial message for replies
                }
                setChatSidebarOpen(true);
                return;
            }

            if (message && message.trim()) {
                console.log('✅ Setting initial message:', message.substring(0, 50));
                setInitialChatMessage(message);
                setSelectedTextForChat(''); // Clear selected text for regular messages

                // Clear the initial message after a delay to prevent re-sending
                setTimeout(() => {
                    setInitialChatMessage('');
                }, 2000); // Increased timeout to ensure it's processed
            }

            setChatSidebarOpen(true);
        };

        setOnOpenChat(() => chatFunction); // Wrap in function to ensure correct reference
    }, [setOnOpenChat, setChatSidebarOpen, chatSidebarOpen]);

    const handleTabChange = (tab: string) => {
        const basePath = '/document';

        switch (tab) {
            case 'editor':
                if (documentId) {
                    navigate(`${basePath}/${documentId}`);
                } else {
                    navigate(`${basePath}/editor`);
                }
                break;
            case 'history':
                if (documentId) {
                    navigate(`${basePath}/history/${documentId}`);
                } else {
                    navigate(`${basePath}/history`);
                }
                break;
            default:
                if (documentId) {
                    navigate(`${basePath}/${documentId}`);
                } else {
                    navigate(`${basePath}/editor`);
                }
        }
    };

    const handleTitleChange = async (newTitle: string) => {
        setDocumentTitle(newTitle);
        console.log(newTitle);

        // Save title to Firebase if we have a documentId
        if (documentId) {
            try {
                await FirestoreService.updateDocument(documentId, {
                    Title: newTitle,
                    Updated_Time: new Date()
                });
            } catch (error) {
                console.error('Error updating document title:', error);
            }
        }
    };

    const handleAIGenerate = () => {
        setChatSidebarOpen(!chatSidebarOpen);
        setIsAIGenerating(true);
        setTimeout(() => setIsAIGenerating(false), 600);
    };

    return (
        <div className="m-h-screen bg-gray-50">
            {/* Header (fixed) */}
            <div className="fixed top-0 left-0 right-0 z-40 h-20 bg-white border-b border-gray-200 px-6 flex items-center">
                <div className="flex items-center w-full">
                    <div className="flex items-center space-x-4">
                        <div className="flex items-center gap-3">
                            {/* Home button with Dotivra logo */}
                            <Link to="/dashboard" className="flex items-center hover:opacity-80 transition-opacity">
                                <img src="/logo-icon.png" alt="Dotivra Home" className="h-12 w-12 object-contain" />
                            </Link>

                            {/* Editable Document Title */}
                            {isEditingTitle && shouldAllowTitleEdit() ? (
                                <Input
                                    value={documentTitle}
                                    onChange={(e) => handleTitleChange(e.target.value)}
                                    onBlur={() => setIsEditingTitle(false)}
                                    onKeyDown={(e) => {
                                        if (e.key === 'Enter') {
                                            setIsEditingTitle(false);
                                        }
                                    }}
                                    className="!text-xl !font-semibold bg-transparent border-none p-0 h-auto focus-visible:ring-0 focus-visible:ring-offset-0"
                                    autoFocus
                                />
                            ) : (
                                <h1
                                    className={`!text-xl !font-semibold text-gray-900 max-w-xl truncate ${shouldAllowTitleEdit() ? 'cursor-pointer hover:text-gray-700 transition-colors' : 'cursor-default'
                                        }`}
                                    onClick={() => shouldAllowTitleEdit() && setIsEditingTitle(true)}
                                    title={shouldAllowTitleEdit() ? "Click to edit title" : documentTitle}
                                >
                                    {documentTitle}
                                </h1>
                            )}

                            {shouldShowSyncStatus() && (
                                <div className="flex items-center gap-1 text-sm text-gray-500">
                                    {syncStatus === 'pending' && (
                                        <>
                                            <CloudUpload className="w-4 h-4 text-yellow-600" />
                                            <span className="text-yellow-600">Saving in 2s...</span>
                                        </>
                                    )}
                                    {syncStatus === 'syncing' && (
                                        <>
                                            <CloudUpload className="w-4 h-4 text-blue-600 animate-pulse" />
                                            <span>Syncing...</span>
                                        </>
                                    )}
                                    {syncStatus === 'synced' && (
                                        <>
                                            <Cloud className="w-4 h-4 text-green-600" />
                                            <span>Synced</span>
                                        </>
                                    )}
                                    {syncStatus === 'error' && (
                                        <>
                                            <CloudOff className="w-4 h-4 text-red-600" />
                                            <span>Error</span>
                                        </>
                                    )}
                                </div>
                            )}
                        </div>
                    </div>

                    <div className="flex items-center space-x-2 ml-auto">
                        <Button
                            variant="outline"
                            size="sm"
                            className={getTabButtonClasses("editor")}
                            onClick={() => handleTabChange("editor")}
                        >
                            <FileText className="w-4 h-4 mr-2" />
                            Editor
                        </Button>

                        {/* Project Documents Dropdown - Replaces Project Tab */}
                        <ProjectDocumentsDropdown
                            projectId={projectId}
                            currentDocumentId={documentId}
                        />

                        <Button
                            variant="outline"
                            size="sm"
                            className={getTabButtonClasses("history")}
                            onClick={() => handleTabChange("history")}
                        >
                            <History className="w-4 h-4 mr-2" />
                            History
                        </Button>
                    </div>
                </div>
            </div>

            {/* Main content under fixed header */}
            <div className=" pt-20">
                {/* Document Menu (fixed under header) */}
                {showDocumentMenu && (
                    <div className="fixed top-20 left-0 right-0 z-30 bg-white border-b border-gray-200">
                        <DocumentMenu
                            onUpdate={setDocumentContent}
                            documentTitle={documentTitle}
                            editor={currentEditor}
                            documentContent={documentContent}
<<<<<<< HEAD
                            versionCount={versionCount}
                            context="main"
                            currentDocument={{
                                id: documentId,
                                Title: documentTitle,
                                Content: documentContent,
                                DocumentType: 'Document',
                                DocumentCategory: 'general',
                                Project_Id: 'current-project',
                                User_Id: 'current-user',
                                Created_Time: new Date(),
                                Updated_Time: new Date(),
                                IsDraft: true
                            }}
=======
>>>>>>> 1ea1eb89
                            onToolbarToggle={setShowToolbar}
                            onNavigationPaneToggle={setShowNavigationPane}
                            documentId={documentId}
                        />
                    </div>
                )}

                {/* Spacer for fixed menu */}
                <div className="h-[56px]"></div>

                {/* 3-Column Layout Container - NavigationPane | DocumentEditor | ChatSidebar */}
                <div
                    className={
                        showDocumentMenu
                            ? "fixed left-0 right-0 bottom-0 top-[142px] flex"
                            : "fixed left-0 right-0 bottom-0 top-[90px] flex"
                    }
                >
                    {/* Navigation Pane Column - 15% width - Conditionally Rendered */}
                    {/* Only show NavigationPane on editor pages, not on history tab */}
                    {showNavigationPane && !isTabActive('history') && (
                        <div className="w-[15%] min-w-[200px] border-r border-gray-200 bg-gray-50/50 relative">
                            <NavigationPane
                                editor={currentEditor}
                                isOpen={true}
                                onClose={() => { }}
                            />
                            {/* Collapse button - Top right of NavigationPane */}
                            <button
                                onClick={() => {
                                    const newValue = !showNavigationPane;
                                    setShowNavigationPane(newValue);
                                    updateToolPreference('showNavigationPane', newValue);
                                }}
                                className={`absolute z-40 bg-white border border-gray-300 rounded-lg shadow-md hover:bg-gray-50 transition-all duration-200 flex items-center justify-center ${showDocumentMenu ? 'top-2' : 'top-2'} right-2`}
                                style={{
                                    width: '32px',
                                    height: '32px',
                                    minWidth: '32px',
                                }}
                                title="Hide navigation pane"
                            >
                                <AlignJustify className="w-4 h-4 text-indigo-600" />
                            </button>
                        </div>
                    )}

                    {/* Expand button - Top left when collapsed (chatbar style) */}
                    {/* Only show expand button on editor pages, not on history tab */}
                    {!showNavigationPane && !isTabActive('history') && (
                        <button
                            onClick={() => {
                                const newValue = !showNavigationPane;
                                setShowNavigationPane(newValue);
                                updateToolPreference('showNavigationPane', newValue);
                            }}
                            className={`fixed z-40 bg-white border border-gray-300 rounded-lg shadow-md hover:bg-gray-50 transition-all duration-200 flex items-center justify-center left-2 ${showDocumentMenu ? 'top-[160px]' : 'top-[108px]'}`}
                            style={{
                                width: '32px',
                                height: '32px',
                                minWidth: '32px',
                            }}
                            title="Show navigation pane"
                        >
                            <AlignJustify className="w-4 h-4 text-indigo-600" />
                        </button>
                    )}

                    {/* Document Editor Column - Adjusts width based on NavigationPane and ChatSidebar */}
                    <div className="flex-1 overflow-auto custom-scrollbar bg-white pl-4">
                        {children}
                    </div>

                    {/* ChatSidebar Column - Same level as Document Editor - Conditionally Rendered */}
                    {/* Only show ChatSidebar on editor pages when open */}
                    {chatSidebarOpen && shouldShowChatBot() && (
                        <div className="w-[27%] border-l border-gray-200 bg-white flex-shrink-0 relative">
                            <div className="h-full">
                                <ChatSidebar
                                    open={chatSidebarOpen}
                                    onClose={() => {
                                        setChatSidebarOpen(false);
                                        setInitialChatMessage('');
                                        setSelectedTextForChat('');
                                    }}
                                    editor={currentEditor}
                                    initialMessage={initialChatMessage}
                                    repositoryInfo={repositoryInfo}
                                    selectedText={selectedTextForChat}
                                    onClearSelection={() => setSelectedTextForChat('')}
                                    suggestions={repositoryInfo ? [
                                        "Analyze repository structure",
                                        "Improve Document Structure",
                                        "Summarize my Document",
                                    ] : [
                                        "Improve document structure",
                                        "Review and enhance content",
                                        "Add supporting details",
                                    ]}
                                />
                            </div>
                        </div>
                    )}
                </div>
            </div>

            {/* Fixed AI Chat Icon - Only show when chat sidebar is closed */}
            {!chatSidebarOpen && shouldShowChatBot() && (
                <Button
                    onClick={handleAIGenerate}
                    disabled={isAIGenerating}
                    className="fixed bottom-6 right-6 z-30 h-14 w-14 rounded-full shadow-lg transition-all duration-200 bg-gradient-to-r from-purple-600 to-blue-600 hover:from-purple-700 hover:to-blue-700 text-white flex items-center justify-center"
                    title="AI Assistant"
                >
                    {isAIGenerating ? (
                        <div className="animate-spin rounded-full h-6 w-6 border-b-2 border-white"></div>
                    ) : (
                        <Sparkles className="w-6 h-6 text-white" />
                    )}
                </Button>
            )}
        </div>
    );
}<|MERGE_RESOLUTION|>--- conflicted
+++ resolved
@@ -319,7 +319,6 @@
                             documentTitle={documentTitle}
                             editor={currentEditor}
                             documentContent={documentContent}
-<<<<<<< HEAD
                             versionCount={versionCount}
                             context="main"
                             currentDocument={{
@@ -334,8 +333,6 @@
                                 Updated_Time: new Date(),
                                 IsDraft: true
                             }}
-=======
->>>>>>> 1ea1eb89
                             onToolbarToggle={setShowToolbar}
                             onNavigationPaneToggle={setShowNavigationPane}
                             documentId={documentId}
