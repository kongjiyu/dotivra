import DocumentLayout from "./DocumentLayout";
<<<<<<< HEAD
import VersionHistory from "@/components/Document/VersionHistory";
import { useNavigate, useParams } from "react-router-dom";
=======
import VersionHistory from "@/components/document/VersionHistory";
import { useNavigate } from "react-router-dom";
>>>>>>> df6d9790
import { useDocument } from "@/context/DocumentContext";
import { useState } from "react";
import { API_ENDPOINTS } from "@/lib/apiConfig";
import { useAuth } from "@/context/AuthContext";

export default function DocumentHistory() {
    const navigate = useNavigate();
<<<<<<< HEAD
    const { documentId: urlDocId } = useParams<{ documentId: string }>();
    const { documentContent, setDocumentContent, documentId: contextDocId } = useDocument();
    const { user } = useAuth();
    const [isRestoring, setIsRestoring] = useState(false);
    
    // Use URL documentId first, fallback to context
    const documentId = urlDocId || contextDocId;
=======
    const { documentContent, setDocumentContent } = useDocument();
>>>>>>> df6d9790

    const handleRestoreVersion = async (content: string) => {
        if (!documentId) {
            console.error('No document ID available for restore');
            return;
        }

        try {
            setIsRestoring(true);
            console.log('🔄 Restoring version for document:', documentId);

            // Update document in database
            const response = await fetch(API_ENDPOINTS.document(documentId), {
                method: 'PUT',
                headers: {
                    'Content-Type': 'application/json',
                },
                body: JSON.stringify({
                    content: content,
                    EditedBy: user?.uid || 'anonymous',
                }),
            });

            if (!response.ok) {
                throw new Error(`Failed to restore version: ${response.status}`);
            }

            console.log('✅ Version restored successfully');

            // Update context with restored content
            setDocumentContent(content);
            
            // Navigate back to editor with skipFetch flag to prevent overwriting
            navigate(`/document/${documentId}`, {
                state: { skipFetch: true }
            });
        } catch (error) {
            console.error('❌ Error restoring version:', error);
            alert('Failed to restore version. Please try again.');
        } finally {
            setIsRestoring(false);
        }
    };

    const handlePreviewVersion = (_content: string) => {
        // Could implement preview functionality
    };

    return (
        <DocumentLayout showDocumentMenu={false}>
            <div className="h-full">
                {isRestoring && (
                    <div className="fixed inset-0 bg-black/50 flex items-center justify-center z-50">
                        <div className="bg-white rounded-lg p-6 shadow-xl">
                            <div className="flex items-center gap-3">
                                <div className="h-6 w-6 animate-spin rounded-full border-4 border-solid border-blue-600 border-r-transparent"></div>
                                <p className="text-lg font-medium">Restoring version...</p>
                            </div>
                        </div>
                    </div>
                )}
                <VersionHistory
                    currentContent={documentContent || ""}
                    onRestoreVersion={handleRestoreVersion}
                    onPreviewVersion={handlePreviewVersion}
                />
            </div>
        </DocumentLayout>
    );
}<|MERGE_RESOLUTION|>--- conflicted
+++ resolved
@@ -1,11 +1,6 @@
 import DocumentLayout from "./DocumentLayout";
-<<<<<<< HEAD
 import VersionHistory from "@/components/Document/VersionHistory";
 import { useNavigate, useParams } from "react-router-dom";
-=======
-import VersionHistory from "@/components/document/VersionHistory";
-import { useNavigate } from "react-router-dom";
->>>>>>> df6d9790
 import { useDocument } from "@/context/DocumentContext";
 import { useState } from "react";
 import { API_ENDPOINTS } from "@/lib/apiConfig";
@@ -13,7 +8,6 @@
 
 export default function DocumentHistory() {
     const navigate = useNavigate();
-<<<<<<< HEAD
     const { documentId: urlDocId } = useParams<{ documentId: string }>();
     const { documentContent, setDocumentContent, documentId: contextDocId } = useDocument();
     const { user } = useAuth();
@@ -21,9 +15,6 @@
     
     // Use URL documentId first, fallback to context
     const documentId = urlDocId || contextDocId;
-=======
-    const { documentContent, setDocumentContent } = useDocument();
->>>>>>> df6d9790
 
     const handleRestoreVersion = async (content: string) => {
         if (!documentId) {
