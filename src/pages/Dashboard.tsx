--- conflicted
+++ resolved
@@ -318,11 +318,7 @@
       />
 
       {/* Main Content */}
-<<<<<<< HEAD
       <main className="max-w-7xl mx-auto px-6 py-6 w-full flex-1 flex flex-col gap-6">
-=======
-      <main className="max-w-7xl mx-auto px-6 py-6 space-y-7">
->>>>>>> cebdfc91
         <TemplateGrid 
           onTemplateClick={handleTemplateClick}
           onExploreAll={handleExploreAll}
