--- conflicted
+++ resolved
@@ -8,21 +8,14 @@
 import AddProjectModal from '../components/modal/addProject';
 import AddDocumentFromTemplate from '../components/modal/addDocumentFromTemplate';
 import type { Template } from '../types';
-<<<<<<< HEAD
 import { useAuth } from '../context/AuthContext';
 import { getUserDisplayInfo } from '../utils/user';
-=======
->>>>>>> 0eb03da0
 
 
 const Dashboard: React.FC = () => {
   const navigate = useNavigate();
-<<<<<<< HEAD
   const { user, userProfile } = useAuth();
   const { name: displayName, initials } = getUserDisplayInfo(userProfile, user);
-=======
-  const { user } = useAuth();
->>>>>>> 0eb03da0
   const [selectedTemplate, setSelectedTemplate] = useState<Template | null>(null);
   const [isModalOpen, setIsModalOpen] = useState(false);
   const [isTemplateModalOpen, setIsTemplateModalOpen] = useState(false);
@@ -31,11 +24,7 @@
   console.log('🔍 Dashboard component rendered, isModalOpen:', isModalOpen);
 
   const handleTemplateClick = (template: Template) => {
-<<<<<<< HEAD
     console.log('Template clicked:', template.name);
-=======
-    console.log('Template clicked:', template.TemplateName);
->>>>>>> 0eb03da0
     setSelectedTemplate(template);
     setIsTemplateModalOpen(true);
   };
@@ -47,11 +36,7 @@
 
   const handleCreateDocumentFromTemplate = async (data: {
     template: Template;
-<<<<<<< HEAD
     projectId?: number;
-=======
-    projectId?: string;
->>>>>>> 0eb03da0
     newProjectName?: string;
     newProjectDescription?: string;
     selectedRepo?: string;
@@ -65,54 +50,22 @@
 
       // If creating a new project, create it first
       if (!finalProjectId && data.newProjectName && data.newProjectDescription) {
-<<<<<<< HEAD
-=======
-        console.log('Creating new project...');
-        
-        // For testing, use a mock user ID if not authenticated
-        const userId = user?.uid || 'mock-user-' + Date.now();
-        if (!user?.uid) {
-          console.warn('User not authenticated, using mock user ID:', userId);
-        }
-
-        console.log('Sending project creation request:', {
-          name: data.newProjectName,
-          description: data.newProjectDescription,
-          userId: userId
-        });
-
->>>>>>> 0eb03da0
         const projectResponse = await fetch('http://localhost:3001/api/projects', {
           method: 'POST',
           headers: { 'Content-Type': 'application/json' },
           body: JSON.stringify({
             name: data.newProjectName,
             description: data.newProjectDescription,
-<<<<<<< HEAD
             githubLink: data.selectedRepo || null
           }),
         });
 
         if (!projectResponse.ok) {
           throw new Error('Failed to create project');
-=======
-            userId: userId
-            // Removed githubLink for now
-          }),
-        });
-
-        console.log('Project creation response status:', projectResponse.status);
-
-        if (!projectResponse.ok) {
-          const errorText = await projectResponse.text();
-          console.error('Project creation failed:', errorText);
-          throw new Error(`Failed to create project: ${projectResponse.status} ${projectResponse.statusText}`);
->>>>>>> 0eb03da0
         }
 
         const projectResult = await projectResponse.json();
         finalProjectId = projectResult.project.id;
-<<<<<<< HEAD
         console.log('✅ New project created:', projectResult.project);
       }
 
@@ -121,16 +74,6 @@
       
       // For now, show success message and navigate to project
       alert(`Document "${data.documentName}" will be created with ${data.template.name} template!\n\nRole: ${data.documentRole}\n\n(Document creation API coming soon)`);
-=======
-        console.log('✅ New project created successfully:', projectResult.project);
-      }
-
-      // TODO: Create the document in the project
-      console.log(`📄 Creating document "${data.documentName}" (${data.documentRole}) in project ${finalProjectId} using template ${data.template.TemplateName}`);
-      
-      // For now, show success message and navigate to project
-      alert(`Document "${data.documentName}" will be created with ${data.template.TemplateName} template!\n\nRole: ${data.documentRole}\n\n(Document creation API coming soon)`);
->>>>>>> 0eb03da0
       
       // Close modal and navigate to project
       setIsTemplateModalOpen(false);
@@ -170,34 +113,19 @@
       />
 
       {/* Main Content */}
-<<<<<<< HEAD
       <main className="max-w-6xl mx-auto px-6 py-6 space-y-8">
-=======
-      <div className="max-w-7xl mx-auto px-6 py-8">
-     
-        
-        {/* Templates Section - Top */}
->>>>>>> 0eb03da0
         <TemplateGrid 
           onTemplateClick={handleTemplateClick}
           onExploreAll={handleExploreAll}
           onAddProject={handleNewProject}
         />
 
-<<<<<<< HEAD
-=======
-        {/* Projects Section - Bottom */}
->>>>>>> 0eb03da0
         <ProjectList 
           onProjectClick={handleProjectClick}
           onViewAllProjects={handleViewAllProjects}
           onNewProject={handleNewProject}
         />
-<<<<<<< HEAD
       </main>
-=======
-      </div>
->>>>>>> 0eb03da0
 
       {/* AddProjectModal with GitHub Integration */}
       <AddProjectModal
