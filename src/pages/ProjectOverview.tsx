import React, { useState, useEffect } from 'react';
import { useNavigate, useParams } from 'react-router-dom';
import { FileText, Code } from 'lucide-react';
import ProjectHeader from '../components/project/ProjectHeader';
import DocumentSection from '../components/project/DocumentSection';
import AddDocumentModal from '../components/project/AddDocumentModal';
import EditProjectModal from '@/components/modal/EditProject';
import type { Document, Template, Project } from '../types';

type CreateDocumentPayload = {
  template: Template;
  category: 'user' | 'developer';
  name: string;
  role: string;
};

const ProjectOverview: React.FC = () => {
  const navigate = useNavigate();
  const { projectId } = useParams<{ projectId: string }>();
  
  const [showAddModal, setShowAddModal] = useState(false);
  const [editedProjectModalOpen, setEditedProjectModalOpen] = useState(false);
  const [showCategoryModal, setShowCategoryModal] = useState(false);
  const [selectedCategory, setSelectedCategory] = useState<'user' | 'developer' | null>(null);
  const [project, setProject] = useState<Project | null>(null);
<<<<<<< HEAD
=======
  const [documents, setDocuments] = useState<Document[]>([]);
>>>>>>> 0eb03da0
  const [loading, setLoading] = useState(true);
  const [error, setError] = useState<string | null>(null);

  // Get project data from URL parameter
<<<<<<< HEAD
  const currentProjectId = projectId ? parseInt(projectId) : null;
  
  // Load project data from API
  useEffect(() => {
    const loadProject = async () => {
=======
  const currentProjectId = projectId; // Keep as string, don't parse as integer
  
  // Load project data and documents from API
  useEffect(() => {
    const loadProjectAndDocuments = async () => {
>>>>>>> 0eb03da0
      if (!currentProjectId) {
        setError('No project ID provided');
        setLoading(false);
        return;
      }

      try {
        setLoading(true);
        setError(null);
        
<<<<<<< HEAD
        const response = await fetch(`http://localhost:3001/api/projects/${currentProjectId}`);
        if (!response.ok) {
          if (response.status === 404) {
=======
        // Load project data
        const projectResponse = await fetch(`http://localhost:3001/api/projects/${currentProjectId}`);
        if (!projectResponse.ok) {
          if (projectResponse.status === 404) {
>>>>>>> 0eb03da0
            throw new Error('Project not found');
          }
          throw new Error('Failed to load project');
        }
        
<<<<<<< HEAD
        const data = await response.json();
        setProject(data.project);
=======
        const projectData = await projectResponse.json();
        setProject(projectData.project);
        
        // Load documents for this project
        const documentsResponse = await fetch(`http://localhost:3001/api/documents/project/${currentProjectId}`);
        if (documentsResponse.ok) {
          const documentsData = await documentsResponse.json();
          setDocuments(documentsData.documents || []);
          console.log('Loaded documents:', documentsData.documents);
        } else {
          console.warn('Failed to load documents, continuing without them');
          setDocuments([]);
        }
        
>>>>>>> 0eb03da0
      } catch (err) {
        console.error('Error loading project:', err);
        setError(err instanceof Error ? err.message : 'Failed to load project');
      } finally {
        setLoading(false);
      }
    };
<<<<<<< HEAD

    loadProject();
  }, [currentProjectId]);
  
  // For now, documents are empty (will be implemented later)
  const userDocs: Document[] = [];
  const devDocs: Document[] = [];

  if (loading) {
    return (
      <div className="min-h-screen bg-gray-50 flex items-center justify-center">
        <div className="text-center">
          <div className="animate-spin rounded-full h-8 w-8 border-b-2 border-blue-600 mx-auto mb-4"></div>
          <p className="text-gray-600">Loading project...</p>
        </div>
      </div>
    );
  }

  if (error || !project) {
    return (
      <div className="min-h-screen bg-gray-50 flex items-center justify-center">
        <div className="text-center">
=======

    loadProjectAndDocuments();
  }, [currentProjectId]);
  
  // Filter documents by category
  const userDocs: Document[] = documents.filter(doc => doc.DocumentCategory === 'User');
  const devDocs: Document[] = documents.filter(doc => doc.DocumentCategory === 'Developer');

  if (loading) {
    return (
      <div className="min-h-screen bg-gray-50 flex items-center justify-center">
        <div className="text-center">
          <div className="animate-spin rounded-full h-8 w-8 border-b-2 border-blue-600 mx-auto mb-4"></div>
          <p className="text-gray-600">Loading project...</p>
        </div>
      </div>
    );
  }

  if (error || !project) {
    return (
      <div className="min-h-screen bg-gray-50 flex items-center justify-center">
        <div className="text-center">
>>>>>>> 0eb03da0
          <h2 className="text-xl font-semibold text-gray-900 mb-2">
            {error || 'Project Not Found'}
          </h2>
          <p className="text-gray-600 mb-4">
            {error === 'Project not found' 
              ? "The project you're looking for doesn't exist."
              : "There was an error loading the project."
            }
          </p>
          <button
            onClick={() => navigate('/projects')}
            className="px-4 py-2 bg-blue-600 text-white rounded-lg hover:bg-blue-700 transition-colors"
          >
            Back to Projects
          </button>
        </div>
      </div>
    );
  }

  const handleBackToDashboard = () => {
    navigate('/dashboard');
  };

  const handleAddDocumentClick = () => {
    setShowCategoryModal(true);
  };

  const handleEditProject = () => {
<<<<<<< HEAD
    console.log('Edit project:', project?.name);
=======
    console.log('Edit project:', project?.ProjectName);
>>>>>>> 0eb03da0
    // TODO: Implement project editing functionality
    // For now, just open the edit modal
    // This requires managing the state for the EditProjectModal
    setEditedProjectModalOpen(true);  
  };

  const handleAddDocument = (category: 'user' | 'developer') => {
    setSelectedCategory(category);
    setShowCategoryModal(false);
    setShowAddModal(true);
  };

  const handleEditDocument = (document: Document) => {
<<<<<<< HEAD
    console.log('Navigate to document editor:', document.name);
=======
    console.log('Navigate to document editor:', document.DocumentName);
>>>>>>> 0eb03da0
    navigate(`/document/${document.id}`);
  };

  const handleDeleteDocument = (document: Document) => {
<<<<<<< HEAD
    console.log('Delete document:', document.name);
    alert(`Delete "${document.name}"? (This is just a demo)`);
=======
    console.log('Delete document:', document.DocumentName);
    alert(`Delete "${document.DocumentName}"? (This is just a demo)`);
>>>>>>> 0eb03da0
  };

  const handleCreateDocument = async ({
    template,
    category,
    name,
    role
  }: CreateDocumentPayload) => {
<<<<<<< HEAD
    console.log('Creating document with template:', template.name, 'for category:', category, 'name:', name, 'role:', role);
    alert(`Creating new ${category} document "${name}" (${role}) with ${template.name} template! (This is just a demo)`);
=======
    try {
      console.log('Creating document with template:', template.TemplateName, 'for category:', category, 'name:', name, 'role:', role);
      
      if (!project?.id && !project?.Project_Id) {
        throw new Error('Project ID not available');
      }

      // Create document data
      const documentData = {
        DocumentName: name,
        DocumentType: template.TemplateName || 'Custom Document',
        DocumentCategory: category === 'user' ? 'User' : 'Developer',
        Project_Id: project.id || project.Project_Id, // Use Firestore ID or custom Project_Id
        Template_Id: template.id || template.Template_Id,
        User_Id: 'current-user-id', // TODO: Get from auth context
        Content: template.TemplatePrompt || '', // Initial content from template
        IsDraft: true
      };

      console.log('Sending document creation request:', documentData);

      const response = await fetch('http://localhost:3001/api/documents', {
        method: 'POST',
        headers: {
          'Content-Type': 'application/json',
        },
        body: JSON.stringify(documentData),
      });

      if (!response.ok) {
        const errorData = await response.json().catch(() => ({}));
        throw new Error(`Failed to create document: ${errorData.error || response.statusText}`);
      }

      const result = await response.json();
      console.log('✅ Document created successfully:', result.document);

      // Close modal
      setShowAddModal(false);
      setSelectedCategory(null);
      
      // Reload documents to show the new document
      const documentsResponse = await fetch(`http://localhost:3001/api/documents/project/${currentProjectId}`);
      if (documentsResponse.ok) {
        const documentsData = await documentsResponse.json();
        setDocuments(documentsData.documents || []);
      }
      
      alert(`Document "${name}" created successfully!`);
      
      // Optionally navigate to document editor
      // navigate(`/document/${result.document.id}`);
      
    } catch (error) {
      console.error('❌ Error creating document:', error);
      alert(`Failed to create document: ${error instanceof Error ? error.message : 'Unknown error'}`);
    }
>>>>>>> 0eb03da0
  };

  const handleCloseModal = () => {
    setShowAddModal(false);
    setSelectedCategory(null);
  };

  return (
    <div className="min-h-screen bg-gray-50">
      <ProjectHeader 
        project={project}
        onBackToDashboard={handleBackToDashboard}
        onAddDocument={handleAddDocumentClick}
        onEditProject={handleEditProject}
      />

      <div className="max-w-7xl mx-auto px-6 py-8">
        <DocumentSection
          title="Users"
          category="user"
          documents={userDocs}
          onEditDocument={handleEditDocument}
          onDeleteDocument={handleDeleteDocument}
        />

        <DocumentSection
          title="Developers"
          category="developer"
          documents={devDocs}
          onEditDocument={handleEditDocument}
          onDeleteDocument={handleDeleteDocument}
        />
      </div>

      {showCategoryModal && (
        <div className="fixed inset-0 z-50 overflow-y-auto">
          <div className="fixed inset-0 bg-black bg-opacity-50" onClick={() => setShowCategoryModal(false)} />
          <div className="flex min-h-full items-center justify-center p-4">
            <div className="relative w-full max-w-md transform overflow-hidden rounded-xl bg-white shadow-xl">
              <div className="p-6">
                <h3 className="text-lg font-semibold text-gray-900 mb-4">Choose Document Type</h3>
                <div className="space-y-3">
                  <button
                    onClick={() => handleAddDocument('user')}
                    className="w-full flex items-center p-4 border border-gray-200 rounded-lg hover:border-blue-500 hover:bg-blue-50 transition-colors"
                  >
                    <FileText className="h-5 w-5 text-blue-600 mr-3" />
                    <div className="text-left">
                      <div className="font-medium text-gray-900">User Documentation</div>
                      <div className="text-sm text-gray-600">For end users and customers</div>
                    </div>
                  </button>
                  <button
                    onClick={() => handleAddDocument('developer')}
                    className="w-full flex items-center p-4 border border-gray-200 rounded-lg hover:border-blue-500 hover:bg-blue-50 transition-colors"
                  >
                    <Code className="h-5 w-5 text-purple-600 mr-3" />
                    <div className="text-left">
                      <div className="font-medium text-gray-900">Developer Documentation</div>
                      <div className="text-sm text-gray-600">For developers and technical users</div>
                    </div>
                  </button>
                </div>
                <button
                  onClick={() => setShowCategoryModal(false)}
                  className="w-full mt-4 px-4 py-2 text-sm text-gray-600 border border-gray-300 rounded-lg hover:bg-gray-50 transition-colors"
                >
                  Cancel
                </button>
              </div>
            </div>
          </div>
        </div>
      )}

      <AddDocumentModal
        isOpen={showAddModal}
        category={selectedCategory}
        onClose={handleCloseModal}
        onCreateDocument={handleCreateDocument}
      />

      <EditProjectModal
        isOpen={editedProjectModalOpen}
<<<<<<< HEAD
        initialData={project}
=======
        initialData={project ? {
          name: project.ProjectName,
          description: project.Description
        } : undefined}
>>>>>>> 0eb03da0
        onClose={() => setEditedProjectModalOpen(false)}
        onSubmit={(updatedProject) => {
          console.log('Updated project:', updatedProject);
          alert('Project updated! (This is just a demo)');
        }}
      />

      


    </div>
  );
};

export default ProjectOverview;<|MERGE_RESOLUTION|>--- conflicted
+++ resolved
@@ -23,27 +23,15 @@
   const [showCategoryModal, setShowCategoryModal] = useState(false);
   const [selectedCategory, setSelectedCategory] = useState<'user' | 'developer' | null>(null);
   const [project, setProject] = useState<Project | null>(null);
-<<<<<<< HEAD
-=======
-  const [documents, setDocuments] = useState<Document[]>([]);
->>>>>>> 0eb03da0
   const [loading, setLoading] = useState(true);
   const [error, setError] = useState<string | null>(null);
 
   // Get project data from URL parameter
-<<<<<<< HEAD
   const currentProjectId = projectId ? parseInt(projectId) : null;
   
   // Load project data from API
   useEffect(() => {
     const loadProject = async () => {
-=======
-  const currentProjectId = projectId; // Keep as string, don't parse as integer
-  
-  // Load project data and documents from API
-  useEffect(() => {
-    const loadProjectAndDocuments = async () => {
->>>>>>> 0eb03da0
       if (!currentProjectId) {
         setError('No project ID provided');
         setLoading(false);
@@ -54,40 +42,16 @@
         setLoading(true);
         setError(null);
         
-<<<<<<< HEAD
         const response = await fetch(`http://localhost:3001/api/projects/${currentProjectId}`);
         if (!response.ok) {
           if (response.status === 404) {
-=======
-        // Load project data
-        const projectResponse = await fetch(`http://localhost:3001/api/projects/${currentProjectId}`);
-        if (!projectResponse.ok) {
-          if (projectResponse.status === 404) {
->>>>>>> 0eb03da0
             throw new Error('Project not found');
           }
           throw new Error('Failed to load project');
         }
         
-<<<<<<< HEAD
         const data = await response.json();
         setProject(data.project);
-=======
-        const projectData = await projectResponse.json();
-        setProject(projectData.project);
-        
-        // Load documents for this project
-        const documentsResponse = await fetch(`http://localhost:3001/api/documents/project/${currentProjectId}`);
-        if (documentsResponse.ok) {
-          const documentsData = await documentsResponse.json();
-          setDocuments(documentsData.documents || []);
-          console.log('Loaded documents:', documentsData.documents);
-        } else {
-          console.warn('Failed to load documents, continuing without them');
-          setDocuments([]);
-        }
-        
->>>>>>> 0eb03da0
       } catch (err) {
         console.error('Error loading project:', err);
         setError(err instanceof Error ? err.message : 'Failed to load project');
@@ -95,7 +59,6 @@
         setLoading(false);
       }
     };
-<<<<<<< HEAD
 
     loadProject();
   }, [currentProjectId]);
@@ -119,31 +82,6 @@
     return (
       <div className="min-h-screen bg-gray-50 flex items-center justify-center">
         <div className="text-center">
-=======
-
-    loadProjectAndDocuments();
-  }, [currentProjectId]);
-  
-  // Filter documents by category
-  const userDocs: Document[] = documents.filter(doc => doc.DocumentCategory === 'User');
-  const devDocs: Document[] = documents.filter(doc => doc.DocumentCategory === 'Developer');
-
-  if (loading) {
-    return (
-      <div className="min-h-screen bg-gray-50 flex items-center justify-center">
-        <div className="text-center">
-          <div className="animate-spin rounded-full h-8 w-8 border-b-2 border-blue-600 mx-auto mb-4"></div>
-          <p className="text-gray-600">Loading project...</p>
-        </div>
-      </div>
-    );
-  }
-
-  if (error || !project) {
-    return (
-      <div className="min-h-screen bg-gray-50 flex items-center justify-center">
-        <div className="text-center">
->>>>>>> 0eb03da0
           <h2 className="text-xl font-semibold text-gray-900 mb-2">
             {error || 'Project Not Found'}
           </h2>
@@ -173,11 +111,7 @@
   };
 
   const handleEditProject = () => {
-<<<<<<< HEAD
     console.log('Edit project:', project?.name);
-=======
-    console.log('Edit project:', project?.ProjectName);
->>>>>>> 0eb03da0
     // TODO: Implement project editing functionality
     // For now, just open the edit modal
     // This requires managing the state for the EditProjectModal
@@ -191,22 +125,13 @@
   };
 
   const handleEditDocument = (document: Document) => {
-<<<<<<< HEAD
     console.log('Navigate to document editor:', document.name);
-=======
-    console.log('Navigate to document editor:', document.DocumentName);
->>>>>>> 0eb03da0
     navigate(`/document/${document.id}`);
   };
 
   const handleDeleteDocument = (document: Document) => {
-<<<<<<< HEAD
     console.log('Delete document:', document.name);
     alert(`Delete "${document.name}"? (This is just a demo)`);
-=======
-    console.log('Delete document:', document.DocumentName);
-    alert(`Delete "${document.DocumentName}"? (This is just a demo)`);
->>>>>>> 0eb03da0
   };
 
   const handleCreateDocument = async ({
@@ -215,68 +140,8 @@
     name,
     role
   }: CreateDocumentPayload) => {
-<<<<<<< HEAD
     console.log('Creating document with template:', template.name, 'for category:', category, 'name:', name, 'role:', role);
     alert(`Creating new ${category} document "${name}" (${role}) with ${template.name} template! (This is just a demo)`);
-=======
-    try {
-      console.log('Creating document with template:', template.TemplateName, 'for category:', category, 'name:', name, 'role:', role);
-      
-      if (!project?.id && !project?.Project_Id) {
-        throw new Error('Project ID not available');
-      }
-
-      // Create document data
-      const documentData = {
-        DocumentName: name,
-        DocumentType: template.TemplateName || 'Custom Document',
-        DocumentCategory: category === 'user' ? 'User' : 'Developer',
-        Project_Id: project.id || project.Project_Id, // Use Firestore ID or custom Project_Id
-        Template_Id: template.id || template.Template_Id,
-        User_Id: 'current-user-id', // TODO: Get from auth context
-        Content: template.TemplatePrompt || '', // Initial content from template
-        IsDraft: true
-      };
-
-      console.log('Sending document creation request:', documentData);
-
-      const response = await fetch('http://localhost:3001/api/documents', {
-        method: 'POST',
-        headers: {
-          'Content-Type': 'application/json',
-        },
-        body: JSON.stringify(documentData),
-      });
-
-      if (!response.ok) {
-        const errorData = await response.json().catch(() => ({}));
-        throw new Error(`Failed to create document: ${errorData.error || response.statusText}`);
-      }
-
-      const result = await response.json();
-      console.log('✅ Document created successfully:', result.document);
-
-      // Close modal
-      setShowAddModal(false);
-      setSelectedCategory(null);
-      
-      // Reload documents to show the new document
-      const documentsResponse = await fetch(`http://localhost:3001/api/documents/project/${currentProjectId}`);
-      if (documentsResponse.ok) {
-        const documentsData = await documentsResponse.json();
-        setDocuments(documentsData.documents || []);
-      }
-      
-      alert(`Document "${name}" created successfully!`);
-      
-      // Optionally navigate to document editor
-      // navigate(`/document/${result.document.id}`);
-      
-    } catch (error) {
-      console.error('❌ Error creating document:', error);
-      alert(`Failed to create document: ${error instanceof Error ? error.message : 'Unknown error'}`);
-    }
->>>>>>> 0eb03da0
   };
 
   const handleCloseModal = () => {
@@ -361,14 +226,7 @@
 
       <EditProjectModal
         isOpen={editedProjectModalOpen}
-<<<<<<< HEAD
         initialData={project}
-=======
-        initialData={project ? {
-          name: project.ProjectName,
-          description: project.Description
-        } : undefined}
->>>>>>> 0eb03da0
         onClose={() => setEditedProjectModalOpen(false)}
         onSubmit={(updatedProject) => {
           console.log('Updated project:', updatedProject);
