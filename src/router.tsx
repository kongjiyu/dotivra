--- conflicted
+++ resolved
@@ -52,7 +52,6 @@
 
 const router = createBrowserRouter([
   {
-<<<<<<< HEAD
     element: <AppLayout />,
     errorElement: <ErrorPage />,
     children: [
@@ -123,91 +122,6 @@
         element: <ErrorPage />
       }
     ]
-=======
-    path: "/",
-    element: <Login />,
-    errorElement: <ErrorPage />
-  },
-  {
-    path: "/dashboard",
-    element: <ProtectedRoute><Dashboard /></ProtectedRoute>,
-    errorElement: <ErrorPage />
-  },
-  {
-    path: "/ai-generator",
-    element: <ProtectedRoute><AllTemplate /></ProtectedRoute>,
-    errorElement: <ErrorPage />
-  },
-  {
-    path: "/github-connect",
-    element: <ProtectedRoute><GithubConnect /></ProtectedRoute>,
-    errorElement: <ErrorPage />
-  },
-  {
-    path: "/document/editor",
-    element: <ProtectedDocumentWrapper><DocumentEditor /></ProtectedDocumentWrapper>,
-    errorElement: <ErrorPage />
-  },
-  {
-    path: "/document/:documentId",
-    element: <ProtectedDocumentWrapper><DocumentEditor /></ProtectedDocumentWrapper>,
-    errorElement: <ErrorPage />
-  },
-  {
-    path: "/document/summary",
-    element: <ProtectedDocumentWrapper><DocumentSummary /></ProtectedDocumentWrapper>,
-    errorElement: <ErrorPage />
-  },
-  {
-    path: "/document/project",
-    element: <ProtectedDocumentWrapper><DocumentProjectList /></ProtectedDocumentWrapper>,
-    errorElement: <ErrorPage />
-  },
-  {
-    path: "/document/project/:documentId",
-    element: <ProtectedDocumentWrapper><DocumentProject /></ProtectedDocumentWrapper>,
-    errorElement: <ErrorPage />
-  },
-  {
-    path: "/document/history",
-    element: <ProtectedDocumentWrapper><DocumentHistory /></ProtectedDocumentWrapper>,
-    errorElement: <ErrorPage />
-  },
-  // Redirect old /editor path to new document editor
-  {
-    path: "/editor",
-    element: <ProtectedDocumentWrapper><DocumentEditor /></ProtectedDocumentWrapper>,
-    errorElement: <ErrorPage />
-  },
-  {
-    path: "/profile",
-    element: <ProtectedRoute><Profile /></ProtectedRoute>,
-    errorElement: <ErrorPage />
-  },
-  {
-    path: "/project/:projectId",  // NEW: Dynamic project route
-    element: <ProtectedRoute><ProjectView /></ProtectedRoute>,
-    errorElement: <ErrorPage />
-  },
-  {
-    path: "/projects", // NEW: All projects page
-    element: <ProtectedRoute><Projects /></ProtectedRoute>,
-    errorElement: <ErrorPage />
-  },
-  {
-    path: "/templates",
-    element: <ProtectedRoute><AllTemplate /></ProtectedRoute>,
-  },
-  {
-    path: "/feedback",
-    element: <ProtectedRoute><FeedbackForm /></ProtectedRoute>,
-    errorElement: <ErrorPage />
-  },
-  // Catch-all route for 404s
-  {
-    path: "*",
-    element: <ErrorPage />
->>>>>>> 30d38da7
   }
 ]);
 
