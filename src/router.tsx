
// src/router.tsx - Updated router with project navigation
import { createBrowserRouter } from "react-router-dom";
import Dashboard from "./pages/Dashboard";
import DocumentEditor from "./pages/Document/DocumentEditor";
import AIGenerator from "./pages/AIGenerator";
import GithubConnect from "./pages/GithubConnect";
import Login from "./pages/Login";
import ProjectView from "./pages/ProjectOverview";
import DocumentSummary from "@/pages/Document/DocumentSummary";
import DocumentProject from "@/pages/Document/DocumentProject";
import DocumentHistory from "@/pages/Document/DocumentHistory";
import { DocumentProvider } from "./context/DocumentContext";
import Profile from "./pages/Profile";
<<<<<<< HEAD
import FeedbackForm from "./pages/FeedbackForm";
=======
>>>>>>> 62edf7ba
import Projects from "./pages/Projects"; // NEW: All projects page

// Wrapper component for document pages that need context
const DocumentPageWrapper = ({ children }: { children: React.ReactNode }) => (
  <DocumentProvider>{children}</DocumentProvider>
);

const router = createBrowserRouter([
  {
    path: "/",
    element: <Login />,
  },
  {
    path: "/dashboard",
    element: <Dashboard />,
  },
  {
    path: "/ai-generator",
    element: <AIGenerator />,
  },

  {
    path: "/github-connect",
    element: <GithubConnect />,
  },
  {
    path: "/document/editor",
    element: <DocumentPageWrapper><DocumentEditor /></DocumentPageWrapper>
  },
  {
    path: "/document/summary",
    element: <DocumentPageWrapper><DocumentSummary /></DocumentPageWrapper>
  },
  {
    path: "/document/project",
    element: <DocumentPageWrapper><DocumentProject /></DocumentPageWrapper>
  },
  {
    path: "/document/history",
    element: <DocumentPageWrapper><DocumentHistory /></DocumentPageWrapper>
  },
  { path: "/ai-generator", element: <AIGenerator /> },
  // Redirect old /editor path to new document editor
  {
    path: "/editor",
    element: <DocumentPageWrapper><DocumentEditor /></DocumentPageWrapper>
  },
  {
    path: "/profile",
    element: <Profile />,
  },
  {
    path: "/project/:projectId",  // NEW: Dynamic project route
    element: <ProjectView />,
  },
  {
    path: "/projects", // NEW: All projects page
    element: <Projects />,
  },
  {
    path: "/feedback",
    element: <FeedbackForm />,
  }
]);


export default router;<|MERGE_RESOLUTION|>--- conflicted
+++ resolved
@@ -12,10 +12,8 @@
 import DocumentHistory from "@/pages/Document/DocumentHistory";
 import { DocumentProvider } from "./context/DocumentContext";
 import Profile from "./pages/Profile";
-<<<<<<< HEAD
 import FeedbackForm from "./pages/FeedbackForm";
-=======
->>>>>>> 62edf7ba
+
 import Projects from "./pages/Projects"; // NEW: All projects page
 
 // Wrapper component for document pages that need context
