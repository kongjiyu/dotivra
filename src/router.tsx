--- conflicted
+++ resolved
@@ -53,7 +53,6 @@
 
 const router = createBrowserRouter([
   {
-<<<<<<< HEAD
     element: <AppLayout />,
     errorElement: <ErrorPage />,
     children: [
@@ -62,70 +61,6 @@
         element: <Login />,
       },
       {
-        path: "/dashboard",
-        element: <ProtectedRoute><Dashboard /></ProtectedRoute>,
-      },
-      {
-        path: "/ai-generator",
-        element: <ProtectedRoute><AllTemplate /></ProtectedRoute>,
-      },
-      {
-        path: "/github-connect",
-        element: <ProtectedRoute><GithubConnect /></ProtectedRoute>,
-      },
-      {
-        path: "/document/editor",
-        element: <ProtectedDocumentWrapper><DocumentEditor /></ProtectedDocumentWrapper>,
-      },
-      {
-        path: "/document/:documentId",
-        element: <ProtectedDocumentWrapper><DocumentEditor /></ProtectedDocumentWrapper>,
-      },
-      {
-        path: "/document/summary",
-        element: <ProtectedDocumentWrapper><DocumentSummary /></ProtectedDocumentWrapper>,
-      },
-      {
-        path: "/document/project",
-        element: <ProtectedDocumentWrapper><DocumentProject /></ProtectedDocumentWrapper>,
-      },
-      {
-        path: "/document/history",
-        element: <ProtectedDocumentWrapper><DocumentHistory /></ProtectedDocumentWrapper>,
-      },
-      // Redirect old /editor path to new document editor
-      {
-        path: "/editor",
-        element: <ProtectedDocumentWrapper><DocumentEditor /></ProtectedDocumentWrapper>,
-      },
-      {
-        path: "/profile",
-        element: <ProtectedRoute><Profile /></ProtectedRoute>,
-      },
-      {
-        path: "/project/:projectId",  // NEW: Dynamic project route
-        element: <ProtectedRoute><ProjectView /></ProtectedRoute>,
-      },
-      {
-        path: "/projects", // NEW: All projects page
-        element: <ProtectedRoute><Projects /></ProtectedRoute>,
-      },
-      {
-        path: "/templates",
-        element: <ProtectedRoute><AllTemplate /></ProtectedRoute>,
-      },
-      // Catch-all route for 404s
-      {
-        path: "*",
-        element: <ErrorPage />
-      }
-    ]
-=======
-    path: "/",
-    element: <Login />,
-    errorElement: <ErrorPage />
-  },
-  {
     path: "/dashboard",
     element: <ProtectedRoute><Dashboard /></ProtectedRoute>,
     errorElement: <ErrorPage />
@@ -170,7 +105,7 @@
     element: <ProtectedDocumentWrapper><DocumentHistory /></ProtectedDocumentWrapper>,
     errorElement: <ErrorPage />
   },
-  // Redirect old /editor path to new document editor
+      // Redirect old /editor path to new document editor
   {
     path: "/editor",
     element: <ProtectedDocumentWrapper><DocumentEditor /></ProtectedDocumentWrapper>,
@@ -214,7 +149,6 @@
   {
     path: "*",
     element: <ErrorPage />
->>>>>>> 1536d73b
   }
 ]);
 
