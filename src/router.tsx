--- conflicted
+++ resolved
@@ -7,8 +7,6 @@
 import GithubConnect from "./pages/GithubConnect";
 import Login from "./pages/Login";  
 
-<<<<<<< HEAD
-=======
 
 
 import DocumentSummary from "@/pages/Document/DocumentSummary";
@@ -17,7 +15,6 @@
 import { DocumentProvider } from "./context/DocumentContext";
         import Profile from "./pages/Profile";
 import Projects from "./pages/Projects"; // NEW: All projects page
->>>>>>> 93190f94
 
 // Wrapper component for document pages that need context
 const DocumentPageWrapper = ({ children }: { children: React.ReactNode }) => (
@@ -73,21 +70,10 @@
     element: <ProjectView />,
   },
   {
-<<<<<<< HEAD
-    path: "/document/:documentId", // NEW: Document editor route
-    element: <DocumentEditor />,
-  },
-  {
-    path: "/ai-generator",
-    element: <AIGenerator />,
-  },
-]);
-=======
     path: "/projects", // NEW: All projects page
     element: <Projects />,
   }
   ]);
 
->>>>>>> 93190f94
 
 export default router;