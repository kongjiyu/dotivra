
// src/router.tsx - Updated router with project navigation and authentication
import { createBrowserRouter } from "react-router-dom";
import Dashboard from "./pages/Dashboard";
import DocumentEditor from "./pages/Document/DocumentEditor";
import GithubConnect from "./pages/GithubConnect";
import Login from "./pages/Login";
import ProjectView from "./pages/ProjectOverview";
import DocumentSummary from "@/pages/Document/DocumentSummary";
import DocumentProject from "@/pages/Document/DocumentProject";
import DocumentProjectList from "@/pages/Document/DocumentProjectList";
import DocumentHistory from "@/pages/Document/DocumentHistory";
import { DocumentProvider } from "./context/DocumentContext";
import Profile from "./pages/Profile";
import ProtectedRoute from "./components/ProtectedRoute";
import ErrorBoundary from "./components/ErrorBoundary";
import AppLayout from "./components/AppLayout";

import Projects from "./pages/Projects"; // NEW: All projects page
import AllTemplate from "./pages/AllTemplate";
import FeedbackForm from "./pages/FeedbackForm";
import GeminiDashboard from "./pages/gemini/geminiDashboard";
import GeminiTestBalancer from "./pages/gemini/geminiTestBalancer";

// Error page component
const ErrorPage = () => (
  <ErrorBoundary>
    <div className="min-h-screen bg-gray-50 flex items-center justify-center p-4">
      <div className="text-center">
        <h1 className="text-2xl font-bold text-gray-900 mb-4">Page Not Found</h1>
        <p className="text-gray-600 mb-4">The page you're looking for doesn't exist.</p>
        <a
          href="/dashboard"
          className="inline-flex items-center px-4 py-2 bg-blue-600 text-white rounded-lg hover:bg-blue-700"
        >
          Go to Dashboard
        </a>
      </div>
    </div>
  </ErrorBoundary>
);

// Wrapper component for document pages that need context
const DocumentPageWrapper = ({ children }: { children: React.ReactNode }) => (
  <DocumentProvider>{children}</DocumentProvider>
);

// Wrapper component for protected document pages
const ProtectedDocumentWrapper = ({ children }: { children: React.ReactNode }) => (
  <ProtectedRoute>
    <DocumentPageWrapper>{children}</DocumentPageWrapper>
  </ProtectedRoute>
);

const router = createBrowserRouter([
  {
    path: "/",
    element: <Login />,
    errorElement: <ErrorPage />
  },
  {
    element: <AppLayout />,
    errorElement: <ErrorPage />,
    children: [
      {
        path: "/dashboard",
        element: <ProtectedRoute><Dashboard /></ProtectedRoute>,
      },
      {
        path: "/ai-generator",
        element: <ProtectedRoute><AllTemplate /></ProtectedRoute>,
      },
      {
        path: "/github-connect",
        element: <ProtectedRoute><GithubConnect /></ProtectedRoute>,
      },
      {
        path: "/document/editor",
        element: <ProtectedDocumentWrapper><DocumentEditor /></ProtectedDocumentWrapper>,
      },
      {
        path: "/document/:documentId",
        element: <ProtectedDocumentWrapper><DocumentEditor /></ProtectedDocumentWrapper>,
      },
      {
        path: "/document/summary",
        element: <ProtectedDocumentWrapper><DocumentSummary /></ProtectedDocumentWrapper>,
      },
      {
        path: "/document/project",
        element: <ProtectedDocumentWrapper><DocumentProjectList /></ProtectedDocumentWrapper>,
      },
      {
        path: "/document/project/:documentId",
        element: <ProtectedDocumentWrapper><DocumentProject /></ProtectedDocumentWrapper>,
      },
      {
        path: "/document/history",
        element: <ProtectedDocumentWrapper><DocumentHistory /></ProtectedDocumentWrapper>,
      },
      // Redirect old /editor path to new document editor
      {
        path: "/editor",
        element: <ProtectedDocumentWrapper><DocumentEditor /></ProtectedDocumentWrapper>,
      },
      {
        path: "/profile",
        element: <ProtectedRoute><Profile /></ProtectedRoute>,
      },
      {
        path: "/project/:projectId",  // NEW: Dynamic project route
        element: <ProtectedRoute><ProjectView /></ProtectedRoute>,
      },
      {
        path: "/projects", // NEW: All projects page
        element: <ProtectedRoute><Projects /></ProtectedRoute>,
      },
      {
        path: "/templates",
        element: <ProtectedRoute><AllTemplate /></ProtectedRoute>,
      },
      {
        path: "/feedback",
        element: <ProtectedRoute><FeedbackForm /></ProtectedRoute>,
      },
      {
        path: "/gemini",
        element: <ProtectedRoute><GeminiDashboard /></ProtectedRoute>,
      },
      {
        path: "/gemini/test-balancer",
        element: <ProtectedRoute><GeminiTestBalancer /></ProtectedRoute>,
      },
      {
        path: "/dashboard",
        element: <ProtectedRoute><Dashboard /></ProtectedRoute>,
      },
      {
        path: "/ai-generator",
        element: <ProtectedRoute><AllTemplate /></ProtectedRoute>,
      },
      {
        path: "/github-connect",
        element: <ProtectedRoute><GithubConnect /></ProtectedRoute>,
      },
      {
        path: "/document/editor",
        element: <ProtectedDocumentWrapper><DocumentEditor /></ProtectedDocumentWrapper>,
      },
      {
        path: "/document/:documentId",
        element: <ProtectedDocumentWrapper><DocumentEditor /></ProtectedDocumentWrapper>,
      },
      {
        path: "/document/summary",
        element: <ProtectedDocumentWrapper><DocumentSummary /></ProtectedDocumentWrapper>,
      },
      {
        path: "/document/project",
        element: <ProtectedDocumentWrapper><DocumentProjectList /></ProtectedDocumentWrapper>,
      },
      {
        path: "/document/project/:documentId",
        element: <ProtectedDocumentWrapper><DocumentProject /></ProtectedDocumentWrapper>,
      },
      {
        path: "/document/history/:documentId",
        element: <ProtectedDocumentWrapper><DocumentHistory /></ProtectedDocumentWrapper>,
      },
      // Redirect old /editor path to new document editor
      {
        path: "/editor",
        element: <ProtectedDocumentWrapper><DocumentEditor /></ProtectedDocumentWrapper>,
      },
      {
        path: "/profile",
        element: <ProtectedRoute><Profile /></ProtectedRoute>,
      },
      {
        path: "/project/:projectId",  // NEW: Dynamic project route
        element: <ProtectedRoute><ProjectView /></ProtectedRoute>,
      },
      {
        path: "/projects", // NEW: All projects page
        element: <ProtectedRoute><Projects /></ProtectedRoute>,
      },
      {
        path: "/templates",
        element: <ProtectedRoute><AllTemplate /></ProtectedRoute>,
      },
      {
        path: "/feedback",
        element: <ProtectedRoute><FeedbackForm /></ProtectedRoute>,
      },
      {
        path: "/gemini",
        element: <ProtectedRoute><GeminiDashboard /></ProtectedRoute>,
      },
      {
        path: "/gemini/test-balancer",
        element: <ProtectedRoute><GeminiTestBalancer /></ProtectedRoute>,
      },
      // Catch-all route for 404s
      {
        path: "*",
        element: <ErrorPage />
      }
    ],
  },
<<<<<<< HEAD
=======
  // Catch-all route for 404s
  {
    path: "*",
    element: <ErrorPage />
  }
>>>>>>> 4ef6436d
]);


export default router;<|MERGE_RESOLUTION|>--- conflicted
+++ resolved
@@ -63,73 +63,8 @@
     errorElement: <ErrorPage />,
     children: [
       {
-        path: "/dashboard",
-        element: <ProtectedRoute><Dashboard /></ProtectedRoute>,
-      },
-      {
-        path: "/ai-generator",
-        element: <ProtectedRoute><AllTemplate /></ProtectedRoute>,
-      },
-      {
-        path: "/github-connect",
-        element: <ProtectedRoute><GithubConnect /></ProtectedRoute>,
-      },
-      {
-        path: "/document/editor",
-        element: <ProtectedDocumentWrapper><DocumentEditor /></ProtectedDocumentWrapper>,
-      },
-      {
-        path: "/document/:documentId",
-        element: <ProtectedDocumentWrapper><DocumentEditor /></ProtectedDocumentWrapper>,
-      },
-      {
-        path: "/document/summary",
-        element: <ProtectedDocumentWrapper><DocumentSummary /></ProtectedDocumentWrapper>,
-      },
-      {
-        path: "/document/project",
-        element: <ProtectedDocumentWrapper><DocumentProjectList /></ProtectedDocumentWrapper>,
-      },
-      {
-        path: "/document/project/:documentId",
-        element: <ProtectedDocumentWrapper><DocumentProject /></ProtectedDocumentWrapper>,
-      },
-      {
-        path: "/document/history",
-        element: <ProtectedDocumentWrapper><DocumentHistory /></ProtectedDocumentWrapper>,
-      },
-      // Redirect old /editor path to new document editor
-      {
-        path: "/editor",
-        element: <ProtectedDocumentWrapper><DocumentEditor /></ProtectedDocumentWrapper>,
-      },
-      {
-        path: "/profile",
-        element: <ProtectedRoute><Profile /></ProtectedRoute>,
-      },
-      {
-        path: "/project/:projectId",  // NEW: Dynamic project route
-        element: <ProtectedRoute><ProjectView /></ProtectedRoute>,
-      },
-      {
-        path: "/projects", // NEW: All projects page
-        element: <ProtectedRoute><Projects /></ProtectedRoute>,
-      },
-      {
-        path: "/templates",
-        element: <ProtectedRoute><AllTemplate /></ProtectedRoute>,
-      },
-      {
-        path: "/feedback",
-        element: <ProtectedRoute><FeedbackForm /></ProtectedRoute>,
-      },
-      {
-        path: "/gemini",
-        element: <ProtectedRoute><GeminiDashboard /></ProtectedRoute>,
-      },
-      {
-        path: "/gemini/test-balancer",
-        element: <ProtectedRoute><GeminiTestBalancer /></ProtectedRoute>,
+        path: "/",
+        element: <Login />,
       },
       {
         path: "/dashboard",
@@ -207,14 +142,6 @@
       }
     ],
   },
-<<<<<<< HEAD
-=======
-  // Catch-all route for 404s
-  {
-    path: "*",
-    element: <ErrorPage />
-  }
->>>>>>> 4ef6436d
 ]);
 
 
