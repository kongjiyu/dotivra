// src/router.tsx - Updated router with project navigation
import { createBrowserRouter } from "react-router-dom";
import Dashboard from "./pages/Dashboard";
import ProjectView from "./pages/ProjectOverview";
import DocumentEditor from "./pages/DocumentEditor";
import AIGenerator from "./pages/AIGenerator";
<<<<<<< HEAD
import Login from "./pages/Login";  
=======
import GithubConnect from "./pages/GithubConnect";
>>>>>>> e857cfb4


<<<<<<< HEAD
const router = createBrowserRouter([
  {
    path: "/",
    element: <Login />,
  },
  {
    path: "/dashboard", 
    element: <Dashboard />,
  },
  {
    path: "/project/:projectId",  // NEW: Dynamic project route
    element: <ProjectView />,
  },
  {
    path: "/document/:documentId", // NEW: Document editor route
    element: <DocumentEditor />,
  },
  {
    path: "/ai-generator",
    element: <AIGenerator />,
  },
]);
=======
      {
        path: "/github-connect",
        element: <GithubConnect />,
      },

    
  ]);
>>>>>>> e857cfb4

export default router;<|MERGE_RESOLUTION|>--- conflicted
+++ resolved
@@ -4,44 +4,31 @@
 import ProjectView from "./pages/ProjectOverview";
 import DocumentEditor from "./pages/DocumentEditor";
 import AIGenerator from "./pages/AIGenerator";
-<<<<<<< HEAD
+import GithubConnect from "./pages/GithubConnect";
 import Login from "./pages/Login";  
-=======
-import GithubConnect from "./pages/GithubConnect";
->>>>>>> e857cfb4
 
 
-<<<<<<< HEAD
 const router = createBrowserRouter([
-  {
-    path: "/",
-    element: <Login />,
-  },
-  {
-    path: "/dashboard", 
-    element: <Dashboard />,
-  },
-  {
-    path: "/project/:projectId",  // NEW: Dynamic project route
-    element: <ProjectView />,
-  },
-  {
-    path: "/document/:documentId", // NEW: Document editor route
-    element: <DocumentEditor />,
-  },
-  {
-    path: "/ai-generator",
-    element: <AIGenerator />,
-  },
-]);
-=======
+    {
+      path: "/",
+      element: <Login />,
+    },
+    {
+        path: "/dashboard",
+        element: <Dashboard />,
+      },
+      
       {
-        path: "/github-connect",
-        element: <GithubConnect />,
+        path: "/editor",
+        element: <DocumentEditor />,
+      },
+      
+      {
+        path: "/ai-generator",
+        element: <AIGenerator />,
       },
 
     
   ]);
->>>>>>> e857cfb4
 
 export default router;