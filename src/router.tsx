<<<<<<< HEAD
// DEPRECATED: Use '@/routes' instead. Kept for transition only.
export { default } from "@/routes";
=======
// src/router.tsx - Updated router with project navigation
import { createBrowserRouter } from "react-router-dom";
import Dashboard from "./pages/Dashboard";
import ProjectView from "./pages/ProjectOverview";
import DocumentEditor from "./pages/DocumentEditor";
import AIGenerator from "./pages/AIGenerator";
import GithubConnect from "./pages/GithubConnect";
import Login from "./pages/Login";  


const router = createBrowserRouter([
    {
      path: "/",
      element: <Login />,
    },
    {
        path: "/dashboard",
        element: <Dashboard />,
      },
      
      {
        path: "/editor",
        element: <DocumentEditor />,
      },
      
      {
        path: "/ai-generator",
        element: <AIGenerator />,
      },

      {
        path: "/github-connect",
        element: <GithubConnect />,
      },
    
  ]);

export default router;
>>>>>>> 6a33262e
<|MERGE_RESOLUTION|>--- conflicted
+++ resolved
@@ -1,7 +1,5 @@
-<<<<<<< HEAD
-// DEPRECATED: Use '@/routes' instead. Kept for transition only.
 export { default } from "@/routes";
-=======
+
 // src/router.tsx - Updated router with project navigation
 import { createBrowserRouter } from "react-router-dom";
 import Dashboard from "./pages/Dashboard";
@@ -39,5 +37,4 @@
     
   ]);
 
-export default router;
->>>>>>> 6a33262e
+export default router;