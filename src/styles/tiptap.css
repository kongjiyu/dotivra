--- conflicted
+++ resolved
@@ -1803,7 +1803,6 @@
   color: #e5e7eb;
 }
 
-<<<<<<< HEAD
 /* VS Code Dark-like code block styling */
 .tiptap pre {
   background: #1e1e1e;
@@ -1884,7 +1883,7 @@
   border-radius: 4px;
   border: 1px solid #2d2d2d;
 }
-=======
+
 /* ============================================================================
    MERMAID DIAGRAM ZOOM CONTROLS STYLES
    ============================================================================ */
@@ -2043,5 +2042,4 @@
   .ProseMirror h3 {
     scroll-margin-top: 40px; /* Reduced margin for mobile */
   }
-}
->>>>>>> 1ea1eb89
+}