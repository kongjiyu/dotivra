import React, { useState, useCallback, useEffect, useRef } from "react";
import { NodeViewWrapper, NodeViewContent } from "@tiptap/react";
import type { NodeViewProps } from "@tiptap/react";
import { Button } from "@/components/ui/button";
import { Input } from "@/components/ui/input";
import {
    Popover,
    PopoverContent,
    PopoverTrigger,
} from "@/components/ui/popover";
import { Check, Copy, ChevronDown, Eye, Code } from "lucide-react";
import { cx } from "class-variance-authority";
import mermaid from "mermaid";

const PROGRAMMING_LANGUAGES = [
    { value: "plaintext", label: "Plain Text" },
    { value: "javascript", label: "JavaScript" },
    { value: "typescript", label: "TypeScript" },
    { value: "python", label: "Python" },
    { value: "java", label: "Java" },
    { value: "cpp", label: "C++" },
    { value: "c", label: "C" },
    { value: "csharp", label: "C#" },
    { value: "php", label: "PHP" },
    { value: "ruby", label: "Ruby" },
    { value: "go", label: "Go" },
    { value: "rust", label: "Rust" },
    { value: "swift", label: "Swift" },
    { value: "kotlin", label: "Kotlin" },
    { value: "html", label: "HTML" },
    { value: "css", label: "CSS" },
    { value: "scss", label: "SCSS" },
    { value: "json", label: "JSON" },
    { value: "xml", label: "XML" },
    { value: "yaml", label: "YAML" },
    { value: "markdown", label: "Markdown" },
    { value: "mermaid", label: "Mermaid" },
    { value: "bash", label: "Bash" },
    { value: "shell", label: "Shell" },
    { value: "sql", label: "SQL" },
    { value: "docker", label: "Dockerfile" },
];

export const CodeBlockNodeView: React.FC<NodeViewProps> = ({
    node,
    updateAttributes,
    selected,
    editor,
    getPos,
}) => {
    const [copied, setCopied] = useState(false);
    const [isDarkTheme, setIsDarkTheme] = useState(
        window.matchMedia &&
        window.matchMedia("(prefers-color-scheme: dark)").matches
    );
    const [open, setOpen] = useState(false);
    const [searchValue, setSearchValue] = useState("");
    const [isPreviewMode, setIsPreviewMode] = useState(
        node.attrs.language === "mermaid"
    );
    const [mermaidError, setMermaidError] = useState<string | null>(null);
    const [mermaidSvg, setMermaidSvg] = useState<string>("");

    const codeRef = useRef<HTMLPreElement>(null);
    const mermaidRef = useRef<HTMLDivElement>(null);

    // Theme handling
    useEffect(() => {
        const mediaQuery = window.matchMedia("(prefers-color-scheme: dark)");
        const handler = (e: MediaQueryListEvent) => setIsDarkTheme(e.matches);
        mediaQuery.addEventListener("change", handler);
        return () => mediaQuery.removeEventListener("change", handler);
    }, []);

    useEffect(() => {
        mermaid.initialize({
            startOnLoad: false,
            theme: isDarkTheme ? "dark" : "default",
            securityLevel: "loose",
            fontFamily: "monospace",
        });
    }, [isDarkTheme]);

    const handleLanguageChange = useCallback(
        (language: string) => {
            updateAttributes({ language });
            setOpen(false);
            setSearchValue("");
            setIsPreviewMode(language === "mermaid");
        },
        [updateAttributes]
    );

    const handleCopy = useCallback(async () => {
        try {
            const codeText = node.textContent || "";
            if (codeText.trim()) {
                await navigator.clipboard.writeText(codeText);
                setCopied(true);
                setTimeout(() => setCopied(false), 2000);
            }
        } catch (err) {
            console.error("Failed to copy code:", err);
        }
    }, [node]);

    const renderMermaid = useCallback(async () => {
        if (node.attrs.language !== "mermaid") return;
        try {
            const code = node.textContent || "";
            if (!code.trim()) {
                setMermaidSvg("");
                setMermaidError(null);
                return;
            }
            const id = `mermaid-${Date.now()}-${Math.random().toString(36).slice(2)}`;
            setMermaidError(null);
            const { svg } = await mermaid.render(id, code);
            setMermaidSvg(svg);
        } catch (error) {
            console.error("Mermaid render error:", error);
            setMermaidError(
                error instanceof Error ? error.message : "Failed to render diagram"
            );
            setMermaidSvg("");
        }
    }, [node.textContent, node.attrs.language]);

    const togglePreview = useCallback(async () => {
        if (!isPreviewMode) await renderMermaid();
        setIsPreviewMode(!isPreviewMode);
    }, [isPreviewMode, renderMermaid]);

    // Watch for content updates when previewing Mermaid
    useEffect(() => {
        if (isPreviewMode && node.attrs.language === "mermaid") {
            const timer = setTimeout(() => renderMermaid(), 200);
            return () => clearTimeout(timer);
        }
    }, [isPreviewMode, node.textContent, renderMermaid]);

    const filtered = PROGRAMMING_LANGUAGES.filter((l) =>
        l.label.toLowerCase().includes(searchValue.toLowerCase())
    );
    const currentLang =
        PROGRAMMING_LANGUAGES.find((l) => l.value === node.attrs.language)
            ?.label || "Select language";

    return (
        <NodeViewWrapper
            className={cx(
                "code-block-wrapper relative rounded-md overflow-hidden",
                selected ? "ring-2 ring-blue-500/40" : ""
            )}
            data-language={node.attrs.language}
        >
            {/* Toolbar (non-editable) */}
            <div
                className={cx(
                    "flex items-center justify-between px-3 py-2 border-b text-sm",
                    isDarkTheme
                        ? "bg-gray-800 border-gray-700 text-gray-200"
                        : "bg-gray-100 border-gray-300 text-gray-800"
                )}
                contentEditable={false}
            >
                <Popover open={open} onOpenChange={setOpen}>
                    <PopoverTrigger asChild>
                        <Button
                            variant="outline"
                            size="sm"
                            className={cx(
                                "w-40 justify-between h-8",
                                isDarkTheme
                                    ? "bg-gray-700 border-gray-600 text-gray-200"
                                    : "bg-white border-gray-300 text-gray-800"
                            )}
                        >
                            {currentLang}
                            <ChevronDown className="w-4 h-4 opacity-60" />
                        </Button>
                    </PopoverTrigger>
                    <PopoverContent
                        className={cx(
                            "w-[220px] p-0",
                            isDarkTheme ? "bg-gray-800 border-gray-600" : "bg-white border-gray-200"
                        )}
                    >
                        <div className="p-3">
                            <Input
                                placeholder="Search..."
                                value={searchValue}
                                onChange={(e) => setSearchValue(e.target.value)}
                                className={cx(
                                    "mb-2 h-8 text-sm",
                                    isDarkTheme
                                        ? "bg-gray-700 border-gray-600 text-gray-200"
                                        : "bg-white border-gray-300 text-gray-900"
                                )}
                            />
                            <div className="max-h-56 overflow-y-auto">
                                {filtered.map((lang) => (
                                    <div
                                        key={lang.value}
                                        className={cx(
                                            "px-3 py-2 text-sm cursor-pointer rounded-md",
                                            node.attrs.language === lang.value
                                                ? "bg-blue-600 text-white"
                                                : isDarkTheme
                                                    ? "text-gray-200 hover:bg-gray-700"
                                                    : "text-gray-800 hover:bg-gray-100"
                                        )}
                                        onClick={() => handleLanguageChange(lang.value)}
                                    >
                                        <span>{lang.label}</span>
                                    </div>
                                ))}
                            </div>
                        </div>
                    </PopoverContent>
                </Popover>

                <div className="flex items-center gap-2">
                    {node.attrs.language === "mermaid" && (
                        <Button
                            variant="ghost"
                            size="sm"
                            onClick={togglePreview}
                            className={cx(
                                "h-8 px-2 gap-1 text-xs",
                                isDarkTheme
                                    ? "text-gray-200 hover:bg-gray-700"
                                    : "text-gray-700 hover:bg-gray-200"
                            )}
                            contentEditable={false}
                        >
                            {isPreviewMode ? (
                                <>
                                    <Code className="w-4 h-4" /> Code
                                </>
                            ) : (
                                <>
                                    <Eye className="w-4 h-4" /> Preview
                                </>
                            )}
                        </Button>
                    )}
                    <Button
                        variant="ghost"
                        size="sm"
                        onClick={handleCopy}
                        className={cx(
                            "h-8 px-2 gap-1 text-xs",
                            isDarkTheme
                                ? "text-gray-200 hover:bg-gray-700"
                                : "text-gray-700 hover:bg-gray-200"
                        )}
                        contentEditable={false}
                    >
                        {copied ? <Check className="w-4 h-4" /> : <Copy className="w-4 h-4" />}
                        {copied ? "Copied!" : "Copy"}
                    </Button>
                </div>
            </div>

<<<<<<< HEAD
            {/* Code content with highlight.js styling or Mermaid preview */}
            <div className={cx(
                "relative rounded-b-lg border border-t-0",
                isDarkTheme
                    ? "bg-gray-900 border-gray-600"
                    : "bg-white border-gray-200"
            )}>
                {/* Mermaid Preview Mode */}
                {node.attrs.language === 'mermaid' && isPreviewMode ? (
                    <div className="p-4">
                        {mermaidError ? (
                            <div className={cx(
                                "mermaid-error p-4 rounded-md text-sm",
                                isDarkTheme
                                    ? "bg-red-900/20 border border-red-600 text-red-400"
                                    : "bg-red-50 border border-red-300 text-red-700"
                            )}>
                                <div className="flex items-start gap-2 mb-2">
                                    <svg className="w-5 h-5 mt-0.5 flex-shrink-0" fill="currentColor" viewBox="0 0 20 20">
                                        <path fillRule="evenodd" d="M10 18a8 8 0 100-16 8 8 0 000 16zM8.707 7.293a1 1 0 00-1.414 1.414L8.586 10l-1.293 1.293a1 1 0 101.414 1.414L10 11.414l1.293 1.293a1 1 0 001.414-1.414L11.414 10l1.293-1.293a1 1 0 00-1.414-1.414L10 8.586 8.707 7.293z" clipRule="evenodd" />
                                    </svg>
                                    <div className="flex-1">
                                        <div className="font-semibold mb-1">Mermaid Syntax Error</div>
                                        <div className="font-mono text-xs mb-3 opacity-90">{mermaidError}</div>
                                        <div className="text-xs opacity-75 space-y-1">
                                            <p><strong>Common fixes:</strong></p>
                                            <ul className="list-disc list-inside ml-2 space-y-0.5">
                                                <li>Check for typos in diagram type (flowchart, sequenceDiagram, etc.)</li>
                                                <li>Verify all node IDs and connections are valid</li>
                                                <li>Ensure proper syntax for your diagram type</li>
                                                <li>Switch to Code view to edit the diagram</li>
                                            </ul>
                                        </div>
                                    </div>
                                </div>
                            </div>
                        ) : mermaidSvg ? (
                            <div
                                ref={mermaidRef}
                                className={cx(
                                    "mermaid-preview flex justify-center items-start p-4 rounded-md overflow-auto",
                                    isDarkTheme ? "bg-gray-800" : "bg-gray-50"
                                )}
                                contentEditable={false}
                                style={{ userSelect: 'none' }}
                                dangerouslySetInnerHTML={{ __html: mermaidSvg }}
                            />
                        ) : (
                            <div className={cx(
                                "flex items-center justify-center p-8 text-gray-500 text-sm",
                                isDarkTheme ? "text-gray-400" : "text-gray-600"
                            )}>
                                No diagram content to preview
                            </div>
                        )}
                    </div>
                ) : (
                    /* Code Mode */
                    <pre
                        ref={codeRef}
                        className={cx(
                            "overflow-auto p-4 text-sm leading-relaxed font-mono",
                            `language-${node.attrs.language}`,
                            "hljs", // highlight.js class
                            isDarkTheme ? "hljs-dark" : "hljs-light"
                        )}
                    >
                        <NodeViewContent className={cx(
                            `language-${node.attrs.language}`,
                            "block outline-none min-h-[3rem]"
                        )} />
                    </pre>
                )}
            </div>
=======
            {/* Editable Content or Mermaid Preview */}
            {node.attrs.language === "mermaid" && isPreviewMode ? (
                <div
                    className={cx(
                        "p-4 overflow-auto",
                        isDarkTheme ? "bg-gray-900" : "bg-gray-50"
                    )}
                    ref={mermaidRef}
                    contentEditable={false}
                >
                    {mermaidError ? (
                        <div
                            className={cx(
                                "p-3 rounded-md text-sm font-mono border",
                                isDarkTheme
                                    ? "bg-red-900/20 border-red-600 text-red-400"
                                    : "bg-red-50 border-red-300 text-red-700"
                            )}
                        >
                            Mermaid Syntax Error: {mermaidError}
                        </div>
                    ) : (
                        <div
                            dangerouslySetInnerHTML={{ __html: mermaidSvg }}
                            className="mermaid flex justify-center"
                        />
                    )}
                </div>
            ) : (
                <pre
                    ref={codeRef}
                    className={cx(
                        "overflow-auto p-4 text-sm font-mono rounded-b-md",
                        isDarkTheme ? "bg-gray-900 text-gray-100" : "bg-white text-gray-900"
                    )}
                >
                    <NodeViewContent
                        className="block outline-none min-h-[3rem]"
                    />
                </pre>
            )}
>>>>>>> 79ac84a2
        </NodeViewWrapper>
    );
};<|MERGE_RESOLUTION|>--- conflicted
+++ resolved
@@ -263,7 +263,6 @@
                 </div>
             </div>
 
-<<<<<<< HEAD
             {/* Code content with highlight.js styling or Mermaid preview */}
             <div className={cx(
                 "relative rounded-b-lg border border-t-0",
@@ -338,49 +337,6 @@
                     </pre>
                 )}
             </div>
-=======
-            {/* Editable Content or Mermaid Preview */}
-            {node.attrs.language === "mermaid" && isPreviewMode ? (
-                <div
-                    className={cx(
-                        "p-4 overflow-auto",
-                        isDarkTheme ? "bg-gray-900" : "bg-gray-50"
-                    )}
-                    ref={mermaidRef}
-                    contentEditable={false}
-                >
-                    {mermaidError ? (
-                        <div
-                            className={cx(
-                                "p-3 rounded-md text-sm font-mono border",
-                                isDarkTheme
-                                    ? "bg-red-900/20 border-red-600 text-red-400"
-                                    : "bg-red-50 border-red-300 text-red-700"
-                            )}
-                        >
-                            Mermaid Syntax Error: {mermaidError}
-                        </div>
-                    ) : (
-                        <div
-                            dangerouslySetInnerHTML={{ __html: mermaidSvg }}
-                            className="mermaid flex justify-center"
-                        />
-                    )}
-                </div>
-            ) : (
-                <pre
-                    ref={codeRef}
-                    className={cx(
-                        "overflow-auto p-4 text-sm font-mono rounded-b-md",
-                        isDarkTheme ? "bg-gray-900 text-gray-100" : "bg-white text-gray-900"
-                    )}
-                >
-                    <NodeViewContent
-                        className="block outline-none min-h-[3rem]"
-                    />
-                </pre>
-            )}
->>>>>>> 79ac84a2
         </NodeViewWrapper>
     );
 };