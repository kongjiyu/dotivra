--- conflicted
+++ resolved
@@ -224,12 +224,7 @@
   };
 
   const renderListView = () => (
-<<<<<<< HEAD
       <div className="overflow-x-auto border border-gray-200 bg-white">
-=======
-    <div className="px-6 pb-6">
-      <ScrollArea className="rounded-xl border border-gray-200 bg-white">
->>>>>>> cebdfc91
         <table className="min-w-full divide-y divide-gray-100 text-left">
           <thead className="bg-gray-50 text-xs font-medium uppercase tracking-wide text-gray-500">
             <tr>
@@ -290,12 +285,7 @@
             })}
           </tbody>
         </table>
-<<<<<<< HEAD
-      </div>
-=======
-      </ScrollArea>
-    </div>
->>>>>>> cebdfc91
+      </div>
   );
 
   const renderGridView = () => (
