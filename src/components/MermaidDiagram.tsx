--- conflicted
+++ resolved
@@ -85,7 +85,6 @@
   }, [chart, theme]);
 
   return (
-<<<<<<< HEAD
     <div className="mermaid-diagram" style={{
       border: '1px solid #e0e0e0',
       borderRadius: '8px',
@@ -114,30 +113,6 @@
           }}
         />
       </div>
-=======
-    <div
-      className="mermaid-diagram"
-      style={{
-        border: '1px solid #e0e0e0',
-        borderRadius: '8px',
-        padding: '20px',
-        backgroundColor: '#fafafa',
-        margin: '10px 0',
-        maxWidth: '100%',
-        overflow: 'auto'
-      }}
-    >
-      <div
-        ref={elementRef}
-        style={{
-          display: 'flex',
-          justifyContent: 'center',
-          alignItems: 'center',
-          minHeight: '100px'
-        }}
-        className="mermaid-content"
-      />
->>>>>>> 1ea1eb89
     </div>
   );
 };
