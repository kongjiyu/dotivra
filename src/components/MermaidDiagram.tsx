--- conflicted
+++ resolved
@@ -68,29 +68,8 @@
 
         } catch (error) {
           console.error('Error rendering Mermaid diagram:', error);
-<<<<<<< HEAD
           // Don't show error UI - just fail silently
           elementRef.current.innerHTML = '';
-=======
-          // Display error ONLY inside our component
-          if (elementRef.current) {
-            elementRef.current.innerHTML = `
-              <div style="color: #dc2626; padding: 1rem; text-align: center; border: 1px solid #dc2626; border-radius: 0.5rem; background-color: #fef2f2;">
-                <p style="font-weight: 600; margin-bottom: 0.5rem;">⚠️ Diagram Rendering Error</p>
-                <p style="font-size: 0.875rem; color: #991b1b;">${error instanceof Error ? error.message : 'Invalid diagram syntax'}</p>
-              </div>
-            `;
-          }
-
-          // Clean up any error divs that Mermaid added
-          setTimeout(() => {
-            document.querySelectorAll('[id^="d"]').forEach(div => {
-              if (div.parentNode === document.body && div !== document.getElementById('root')) {
-                div.parentNode.removeChild(div);
-              }
-            });
-          }, 100);
->>>>>>> 79ac84a2
         }
       }
     };
