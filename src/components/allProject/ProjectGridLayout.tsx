--- conflicted
+++ resolved
@@ -1,11 +1,7 @@
 // src/components/projects/ProjectsGridView.tsx - Simplified Projects grid view
 import React from 'react';
-<<<<<<< HEAD
 import { FolderOpen, Calendar, ExternalLink, Pencil, Trash2, MoreVertical } from 'lucide-react';
 import { DropdownMenu, DropdownMenuTrigger, DropdownMenuContent, DropdownMenuItem } from "../ui/dropdown-menu";
-=======
-import { FolderOpen, Calendar, FileText, Code, ExternalLink } from 'lucide-react';
->>>>>>> 25687df3
 import type { Project } from '../../types';
 import { getProjectName, getProjectCreatedTime } from '../../utils/projectUtils';
 
@@ -23,7 +19,6 @@
   
 
   return (
-<<<<<<< HEAD
     <div className="grid grid-cols-1 sm:grid-cols-2 lg:grid-cols-3 xl:grid-cols-4 gap-5">
       {projects.map((project) => (
         <div
@@ -113,73 +108,6 @@
                   Open
                 </a>
               )}
-=======
-    <div className="grid grid-cols-1 md:grid-cols-2 lg:grid-cols-3 xl:grid-cols-4 gap-6">
-      {projects.map((project) => (
-        <div
-          key={project.id}
-          className="relative bg-white border border-gray-200 rounded-xl overflow-hidden shadow-sm hover:shadow-md transition-all group cursor-pointer h-full"
-        >
-          <div className="absolute inset-x-0 top-0 h-1 bg-gradient-to-r from-blue-500 via-purple-500 to-blue-500 opacity-0 group-hover:opacity-100 transition-opacity" />
-          
-          <div 
-            onClick={() => onProjectClick(project)}
-            className="p-6 flex flex-col h-full"
-          >
-            <div className="flex items-start gap-3">
-              <div className="w-12 h-12 bg-blue-50 rounded-xl flex items-center justify-center text-blue-600 group-hover:bg-blue-100 transition-colors">
-                <FolderOpen className="h-5 w-5" />
-              </div>
-              <div className="min-w-0 flex-1 space-y-1">
-                <h3 className="font-semibold text-gray-900 truncate group-hover:text-blue-700">
-                {getProjectName(project)}
-                </h3>
-                <div className="flex items-center gap-2 text-xs text-gray-500">
-                  <Calendar className="h-3 w-3" />
-                <span>{getProjectCreatedTime(project)}</span>
-                </div>
-              </div>
-            </div>
-
-            {/* Description - flexible space */}
-            <div className="flex-1 py-4">
-              <p className="text-sm text-gray-600 leading-relaxed line-clamp-3">
-                {project.Description || 'No description provided.'}
-              </p>
-            </div>
-
-            {/* GitHub Repository Link */}
-            {project.GitHubRepo && (
-              <div className="pt-4 border-t border-gray-100">
-                <a
-                  href={project.GitHubRepo}
-                  target="_blank"
-                  rel="noopener noreferrer"
-                  onClick={(e) => e.stopPropagation()}
-                  className="inline-flex items-center gap-2 text-sm text-blue-600 hover:text-blue-800 transition-colors"
-                >
-                  <ExternalLink className="h-3.5 w-3.5" />
-                  <span className="truncate">Open repository</span>
-                </a>
-              </div>
-            )}
-
-            {/* Stats */}
-            <div className="flex items-center justify-between pt-3 border-t border-gray-100">
-              <div className="flex items-center gap-4 text-sm text-gray-600">
-                <div className="flex items-center gap-1">
-                  <FileText className="h-4 w-4 text-emerald-600" />
-                  <span>0</span>
-                </div>
-                <div className="flex items-center gap-1">
-                  <Code className="h-4 w-4 text-purple-600" />
-                  <span>0</span>
-                </div>
-              </div>
-              <span className="text-xs text-gray-500">
-                0 total docs
-              </span>
->>>>>>> 25687df3
             </div>
           </div>
 
