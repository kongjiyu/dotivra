import { useState, useEffect, useRef } from "react";
import { useNavigate } from "react-router-dom";
import { Button } from "@/components/ui/button";
import { marked } from 'marked';
import mammoth from 'mammoth';
import mermaid from 'mermaid';
import { Input } from "@/components/ui/input";
import { addDividersAfterHeadings } from "@/utils/addDividersAfterHeadings";
import {
	Popover,
	PopoverContent,
	PopoverTrigger,
} from "@/components/ui/popover";
import {
	Undo2,
	Redo2,
	Printer,
	Search as SearchIcon,
	Upload,
	FileText,
	X,
	Download,
	BookTemplate,
	Copy,
	Wrench,
	HelpCircle,
	Menu,
	FileBarChart,
	Keyboard,
	BookOpen,
	Settings,
	Sparkles,
} from "lucide-react";

// Import new components
// import NavigationPane from "./NavigationPane"; // Now integrated in DocumentLayout 3-column grid
import DocsHelp from "./DocsHelp";
import ShortcutKeys from "./ShortcutKeys";
import WordCount from "./WordCount";
import ZoomControl from "./ZoomControl";
import ImportConfirmationModal from "./ImportConfirmationModal";

// Import preferences utility
import {
	loadToolsPreferences,
	updateToolPreference,
} from "@/utils/documentToolsPreferences";

// Import document context
import { useDocument } from "@/context/DocumentContext";
import { useAuth } from "@/context/AuthContext";
import { aiService } from "@/services/aiService";
import { fetchDocument } from "@/services/apiService";
import { showNotification } from "@/services/documentService";
import { FirestoreService } from "@/../firestoreService";

// Import Mermaid export utilities
import { processMermaidForExport } from "@/utils/mermaidExportUtils";

// NEW: ProseMirror bits for decorations
import { Plugin, PluginKey, TextSelection } from "prosemirror-state";
import { Decoration, DecorationSet } from "prosemirror-view";
import type { Editor } from "@tiptap/react";

interface DocumentMenuProps {
	onUpdate?: (content: string) => void;
	onSaveAsTemplate?: () => void;
	onCopyDocument?: () => void;
	documentTitle?: string;
	editor?: Editor; // TipTap editor instance
	documentContent?: string; // Current document content for PDF export
	context?: 'main' | 'project'; // To distinguish between main menu and project tab imports
	currentDocument?: any; // Current document data for template/copy operations
	onToolbarToggle?: (show: boolean) => void; // Callback when toolbar visibility changes
	onNavigationPaneToggle?: (show: boolean) => void; // Callback when navigation pane visibility changes
	isSummaryPage?: boolean; // Whether we're on the summary page
	documentId?: string; // Document ID for summary generation
}

export default function DocumentMenu({
	onUpdate,
	onSaveAsTemplate,
	onCopyDocument,
	documentTitle = "Untitled Document",
	editor,
	documentContent,
	context = 'main',
	currentDocument,
	onToolbarToggle,
	onNavigationPaneToggle,
	isSummaryPage = false,
	documentId,
}: DocumentMenuProps) {
    const navigate = useNavigate();
	// Get context state for navigation pane
	const { showNavigationPane, setShowNavigationPane: setContextNavigationPane } = useDocument();

	// Document menu state
	const [showSearch, setShowSearch] = useState(false);
	const [searchQuery, setSearchQuery] = useState("");
	const [showImportOptions, setShowImportOptions] = useState(false);
	const [searchMatches, setSearchMatches] = useState<number>(0);
	const [currentMatch, setCurrentMatch] = useState<number>(0);
	const [searchResults, setSearchResults] = useState<Array<{ from: number, to: number }>>([]);
	const [replaceText, setReplaceText] = useState<string>("");

	// New Tools & Help state - Initialize from cookies immediately
	const initialPrefs = loadToolsPreferences();
	const [showToolsMenu, setShowToolsMenu] = useState(false);
	const [showHelpMenu, setShowHelpMenu] = useState(false);
	// Note: showNavigationPane now comes from context, not local state
	const [showWordCount, setShowWordCount] = useState(initialPrefs.showWordCount);
	const [showDocsHelp, setShowDocsHelp] = useState(false);
	const [showShortcutKeys, setShowShortcutKeys] = useState(false);
	const [showToolbar, setShowToolbar] = useState(initialPrefs.showToolbar);

	// Import confirmation modal state
	const [showImportConfirm, setShowImportConfirm] = useState(false);
	const [pendingImport, setPendingImport] = useState<{ content: string; fileName: string } | null>(null);

	// Summary generation state
	const [isGeneratingSummary, setIsGeneratingSummary] = useState(false);
	const { user } = useAuth();
	const { setSummaryContent } = useDocument();

	// Save preferences when they change
	useEffect(() => {
		updateToolPreference('showToolbar', showToolbar);
		// Notify parent component about toolbar visibility change
		if (onToolbarToggle) {
			onToolbarToggle(showToolbar);
		}
	}, [showToolbar, onToolbarToggle]);

	useEffect(() => {
		updateToolPreference('showWordCount', showWordCount);
	}, [showWordCount]);

	useEffect(() => {
		updateToolPreference('showNavigationPane', showNavigationPane);
		// Notify parent component about navigation pane visibility change
		if (onNavigationPaneToggle) {
			onNavigationPaneToggle(showNavigationPane);
		}
	}, [showNavigationPane, onNavigationPaneToggle]);

	// Add keyboard shortcut handlers for Ctrl+F, Ctrl+H, Ctrl+P
	useEffect(() => {
		const handleKeyDown = (e: KeyboardEvent) => {
			// Ctrl+F or Cmd+F - Open Search
			if ((e.ctrlKey || e.metaKey) && e.key === 'f') {
				e.preventDefault();
				setShowSearch(true);
			}
			// Ctrl+H or Cmd+H - Open Search (same as Ctrl+F since replace is always visible)
			if ((e.ctrlKey || e.metaKey) && e.key === 'h') {
				e.preventDefault();
				setShowSearch(true);
			}
			// Ctrl+P or Cmd+P - Print
			if ((e.ctrlKey || e.metaKey) && e.key === 'p') {
				e.preventDefault();
				handlePrint();
			}
		};

		document.addEventListener('keydown', handleKeyDown);
		return () => document.removeEventListener('keydown', handleKeyDown);
	}, [showSearch]);

	// === NEW: Decoration plugin wiring ===
	const searchPluginKeyRef = useRef(new PluginKey(`search-highlights-${Math.random().toString(36).substring(2)}`));
	const searchPluginRef = useRef<any>(null);

	function buildSearchDecorations(doc: any, matches: Array<{ from: number; to: number }>, currentIndex: number) {
		const decos: any[] = [];
		matches.forEach((m, i) => {
			const cls = i === currentIndex ? "pm-search-current" : "pm-search-hit";
			decos.push(Decoration.inline(m.from, m.to, { class: cls }));
		});
		return DecorationSet.create(doc, decos);
	}

	function updateHighlights(matches: Array<{ from: number; to: number }>, currentIndex: number) {
		if (!editor || !searchPluginRef.current) return;
		const key = searchPluginKeyRef.current;
		const tr = editor.state.tr.setMeta(key, { type: "SET_MATCHES", matches, currentIndex });
		editor.view.dispatch(tr);
	}

	useEffect(() => {
		if (!editor || searchPluginRef.current) return;

		// Check if plugin with this key is already registered
		const key = searchPluginKeyRef.current;
		const existingPlugin = editor.state.plugins.find((plugin: any) => plugin.spec?.key === key);
		if (existingPlugin) {
			console.warn('Plugin with key already exists, skipping registration');
			return;
		}

		searchPluginRef.current = new Plugin({
			key,
			state: {
				init: (_config) => DecorationSet.empty,
				apply(tr, oldDecos, _oldState, newState) {
					const meta = tr.getMeta(key);
					if (meta && meta.type === "SET_MATCHES") {
						const { matches, currentIndex } = meta;
						return buildSearchDecorations(newState.doc, matches, currentIndex);
					}
					if (tr.docChanged) return oldDecos.map(tr.mapping, tr.doc);
					return oldDecos;
				},
			},
			props: {
				decorations(state) {
					// @ts-ignore
					return this.getState(state);
				},
			},
		});

		// Tiptap exposes registerPlugin/unregisterPlugin
		editor.registerPlugin(searchPluginRef.current);

		return () => {
			if (editor && searchPluginRef.current) {
				try {
					editor.unregisterPlugin(searchPluginKeyRef.current);
				} catch (error) {
					console.warn('Error unregistering plugin:', error);
				}
				searchPluginRef.current = null;
			}
		};
	}, [editor]);
	// === END plugin wiring ===

	// Document menu handlers
	const handleUndo = () => {
		if (editor) {
			editor.chain().focus().undo().run();
		}
	};

	const handleRedo = () => {
		if (editor) {
			editor.chain().focus().redo().run();
		}
	};

<<<<<<< HEAD
	const handlePrint = async () => {
=======
	const handleGenerateSummary = async () => {
		if (!documentId || !user?.uid) {
			showNotification("Document ID or user not found", "error");
			return;
		}

		setIsGeneratingSummary(true);

		try {
			// Fetch the full document content
			const docData = await fetchDocument(documentId);
			if (!docData || !docData.Content) {
				throw new Error('Document content not found');
			}

			// Generate summary using AI
			const summary = await aiService.summarizeContent(docData.Content);

			if (!summary) {
				throw new Error('Failed to generate summary');
			}

			// Update summary in Firebase
			await FirestoreService.updateDocument(documentId, { Summary: summary });

			// Update local state
			setSummaryContent(summary);

			showNotification("Document summary generated successfully", "success");

		} catch (error) {
			console.error('Error generating summary:', error);
			showNotification(
				error instanceof Error ? error.message : 'Failed to generate summary',
				"error"
			);
		} finally {
			setIsGeneratingSummary(false);
		}
	};

	const handlePrint = () => {
>>>>>>> 79ac84a2
		// Get content from props first, then fallback to editor
		let contentToPrint = documentContent;
		if (!contentToPrint && editor) {
			contentToPrint = editor.getHTML();
		}
		if (!contentToPrint) {
			window.print();
			return;
		}

		try {
			console.log('[Print] Starting print process...');

			// Process Mermaid diagrams first
			const processedContent = await processMermaidForExport(contentToPrint);
			console.log('[Print] Mermaid diagrams processed');

			// --- STEP 1: Parse and modify HTML ---
			const parser = new DOMParser();
			const doc = parser.parseFromString(processedContent, "text/html");

			// Add "avoid-break" class to block elements
			doc.querySelectorAll("h1,h2,h3,table,ul,ol,pre,blockquote").forEach((el) => {
				el.classList.add("avoid-break");
			});

			// Process code blocks to add language headers
			doc.querySelectorAll(".code-block-wrapper, pre[class*='language-']").forEach((wrapper) => {
				// Check if it's a code-block-wrapper or a standalone pre
				const pre = wrapper.tagName === 'PRE' ? wrapper : wrapper.querySelector("pre");
				if (!pre) return;

				// Get language from data attribute or class
				let language = wrapper.getAttribute("data-language");
				if (!language) {
					const classMatch = pre.className.match(/language-(\w+)/);
					language = classMatch ? classMatch[1] : "plaintext";
				}

				// Create wrapper if it doesn't exist
				let container = wrapper.tagName === 'PRE' ? null : wrapper;
				if (!container) {
					container = doc.createElement("div");
					container.className = "code-block-wrapper";
					pre.parentNode?.insertBefore(container, pre);
					container.appendChild(pre);
				}

				// Add header with language label
				const header = doc.createElement("div");
				header.className = "code-block-header";
				header.textContent = language;
				container.insertBefore(header, pre);
			});

			// Serialize back to HTML string
			const updatedContent = doc.body.innerHTML;

			// --- STEP 2: Create hidden iframe ---
			const iframe = document.createElement("iframe");
			iframe.style.position = "absolute";
			iframe.style.left = "-9999px";
			iframe.style.top = "0px";
			iframe.style.width = "0px";
			iframe.style.height = "0px";
			document.body.appendChild(iframe);

			const iframeDoc = iframe.contentDocument || iframe.contentWindow?.document;
			if (!iframeDoc) {
				window.print();
				return;
			}

			// --- STEP 3: Write HTML with styles ---
			const printContent = `
      <!DOCTYPE html>
      <html>
      <head>
        <title>Document</title>
        <style>
          @media print {
            * { box-sizing: border-box; }
            .page-break { page-break-before: always; break-before: page; }
            .avoid-break { page-break-inside: avoid !important; break-inside: avoid !important; }
			.pm-search-hit, .pm-search-current {
				background: transparent !important;
				outline: none !important;
          	}
            body {
              font-family: -apple-system, BlinkMacSystemFont, "Segoe UI", Roboto, sans-serif;
              font-size: 14px;
              line-height: 1.6;
              color: #333;
              max-width: 800px;
              margin: 0 auto;
              padding: 40px;
              background-color: white;
            }

            h1, h2, h3, table, pre, blockquote, .code-block-wrapper { 
              page-break-inside: avoid !important; 
              break-inside: avoid !important; 
              page-break-after: avoid;
              break-after: avoid;
            }
            tr, img, figure { page-break-inside: avoid; break-inside: avoid; max-width: 100%; }

            table { border-collapse: collapse; width: 100%; page-break-inside: auto; }
            th, td { border: 1px solid #ccc; padding: 8px; text-align: left; }
            th { background: #f5f5f5; font-weight: 600; }

            h1 { font-size: 28px; font-weight: 700; margin: 24px 0 12px; border-bottom: 2px solid #ccc; padding-bottom: 8px; }
            h2 { font-size: 24px; font-weight: 700; margin: 20px 0 10px; border-bottom: 1px solid #ccc; padding-bottom: 6px; }
            h3 { font-size: 20px; font-weight: 700; margin: 18px 0 9px; }
            p  { margin: 8px 0; text-align: justify; orphans: 3; widows: 3; }
            ul, ol { margin: 8px 0; padding-left: 24px; page-break-inside: auto; }
            li { margin: 4px 0; page-break-inside: avoid; }
            
            /* Links should be inline */
            a {
              display: inline !important;
              color: #2563eb;
              text-decoration: underline;
            }
            
            code {
              font-family: 'Consolas', 'Monaco', 'Courier New', monospace;
              font-size: 13px;
              background-color: #f3f4f6;
              color: #1f2937;
              padding: 2px 6px;
              border-radius: 4px;
              border: 1px solid #e5e7eb;
              box-shadow: 0 1px 0 rgba(0, 0, 0, 0.05);
              white-space: pre-wrap;
              word-break: break-word;
            }
            
            .code-block-wrapper {
              margin: 16px 0;
              page-break-inside: avoid;
              break-inside: avoid;
            }
            
            .code-block-header {
              background-color: #000000 !important;
              color: #9cdcfe !important;
              font-family: 'Consolas', 'Monaco', 'Courier New', monospace;
              font-size: 12px;
              font-weight: 600;
              padding: 8px 12px;
              border-radius: 6px 6px 0 0;
              text-transform: capitalize;
              -webkit-print-color-adjust: exact !important;
              print-color-adjust: exact !important;
              color-adjust: exact !important;
            }
            
            /* Mermaid diagram styles */
            .mermaid-diagram-export {
              margin: 16px 0;
              padding: 16px;
              background: white;
              border: 1px solid #e5e7eb;
              border-radius: 8px;
              page-break-inside: avoid !important;
              break-inside: avoid !important;
              overflow-x: auto;
              -webkit-print-color-adjust: exact !important;
              print-color-adjust: exact !important;
              color-adjust: exact !important;
            }
            
            .mermaid-diagram-export svg {
              max-width: 100%;
              height: auto;
            }
            
            .mermaid-error-export {
              margin: 16px 0;
              padding: 12px;
              background: #fef2f2;
              border: 1px solid #ef4444;
              border-radius: 6px;
              color: #991b1b;
              font-family: monospace;
              page-break-inside: avoid;
            }
            
            pre {
              background-color: #000000 !important;
              color: #d4d4d4 !important;
              padding: 16px;
              border-radius: 0 0 6px 6px;
              overflow-x: auto;
              margin: 0;
              font-family: 'Consolas', 'Monaco', 'Courier New', monospace;
              font-size: 13px;
              line-height: 1.6;
              -webkit-print-color-adjust: exact !important;
              print-color-adjust: exact !important;
              color-adjust: exact !important;
            }
            
            pre code {
              background: transparent;
              border: none;
              padding: 0;
              color: inherit;
              box-shadow: none;
            }
            
            hr {
              border: none;
              border-top: 2px solid #e5e7eb;
              margin: 24px 0;
              page-break-after: avoid;
              break-after: avoid;
            }
          }
        </style>
      </head>
      <body>
        ${updatedContent}
      </body>
      </html>
    `;

			iframeDoc.open();
			iframeDoc.write(printContent);
			iframeDoc.close();

			// --- STEP 4: Trigger print ---
			iframe.onload = () => {
				iframe.contentWindow?.print();
				setTimeout(() => {
					document.body.removeChild(iframe);
				}, 100);
			};
		} catch (error) {
			console.error("Error printing:", error);
			window.print();
		}
	};

	const handleExportToPDF = async () => {
<<<<<<< HEAD
		// Use the same print functionality as the print button
		await handlePrint();
=======
		try {
			// 1️⃣ Get content
			let contentToExport = documentContent;
			if (!contentToExport && editor) {
				contentToExport = editor.getHTML();
			}
			if (!contentToExport) return;

			// 2️⃣ Parse HTML
			const parser = new DOMParser();
			const doc = parser.parseFromString(contentToExport, "text/html");

			// 3️⃣ Process Mermaid diagrams
			const mermaidBlocks = doc.querySelectorAll("pre[class*='language-mermaid']");
			console.log("[PDF Export] Found Mermaid diagrams:", mermaidBlocks.length);

			for (const pre of Array.from(mermaidBlocks)) {
				const code = pre.textContent || '';
				const container = doc.createElement("div");
				container.className = "mermaid-diagram-container";

				try {
					// Try to render Mermaid diagram
					const { svg } = await mermaid.render(`mermaid-pdf-${Date.now()}-${Math.random()}`, code);
					container.innerHTML = svg;
					container.style.cssText = `
						margin: 16px 0;
						padding: 16px;
						background-color: #f8f9fa;
						border-radius: 6px;
						display: flex;
						justify-content: center;
						align-items: center;
					`;
					pre.parentNode?.replaceChild(container, pre);
					console.log("[PDF Export] Successfully rendered Mermaid diagram");
				} catch (error) {
					// If render fails, show the code block instead
					console.warn("[PDF Export] Mermaid render failed, showing code:", error);
					const codeWrapper = doc.createElement("div");
					codeWrapper.className = "code-block-wrapper";

					const header = doc.createElement("div");
					header.className = "code-block-header";
					header.textContent = "mermaid (error)";

					const codeBlock = doc.createElement("pre");
					codeBlock.textContent = code;
					codeBlock.style.cssText = `
						background-color: #000;
						color: #d4d4d4;
						padding: 16px;
						border-radius: 0 0 6px 6px;
						font-family: 'Consolas','Monaco','Courier New', monospace;
						font-size: 13px;
						line-height: 1.6;
						overflow-x: auto;
					`;

					codeWrapper.appendChild(header);
					codeWrapper.appendChild(codeBlock);
					pre.parentNode?.replaceChild(codeWrapper, pre);
				}
			}

			// 4️⃣ Process code-blocks
			doc.querySelectorAll(".code-block-wrapper, pre[class*='language-']").forEach((wrapper) => {
				const pre = wrapper.tagName === "PRE" ? wrapper : wrapper.querySelector("pre");
				if (!pre) return;

				let language = wrapper.getAttribute("data-language");
				if (!language) {
					const match = pre.className.match(/language-(\w+)/);
					language = match ? match[1] : "plaintext";
				}

				let container = wrapper.tagName === "PRE" ? null : wrapper;
				if (!container) {
					container = doc.createElement("div");
					container.className = "code-block-wrapper";
					pre.parentNode?.insertBefore(container, pre);
					container.appendChild(pre);
				}

				const header = doc.createElement("div");
				header.className = "code-block-header";
				header.textContent = language;
				container.insertBefore(header, pre);
			});

			// 5️⃣ Insert page-break divs before each <h1>, skipping the first one
			const h1Headings = doc.querySelectorAll("h1");
			console.log("[PDF Export] Found H1:", h1Headings.length);
			h1Headings.forEach((heading, index) => {
				if (index === 0) return;  // skip first h1
				const pageBreak = doc.createElement("div");
				pageBreak.className = "page-break";
				pageBreak.setAttribute("data-page-break", "h1");
				pageBreak.textContent = "\u200B";
				heading.parentNode?.insertBefore(pageBreak, heading);
			});

			// 6️⃣ Create wrapper for padding
			const wrapper = document.createElement("div");
			wrapper.className = "pdf-wrapper";
			wrapper.style.cssText = `
      width: 100%;
      max-width: 794px; /* approx A4 width in px at 96dpi, adjust if needed */
      margin: 0 auto;
      padding: 56px; /* 56px padding all around */
      background-color: white;
    `;

			const element = document.createElement("div");
			element.innerHTML = doc.body.innerHTML;
			wrapper.appendChild(element);

			// 7️⃣ Inject styles
			const style = document.createElement("style");
			style.textContent = `
      * { box-sizing: border-box; }

      /* Page-Break rules */
      .page-break {
        display: block !important;
        height: 0 !important;
        page-break-before: always !important;
        break-before: page !important;
		margin-bottom: 56px;
      }

      /* Headings and content */
      h1 {
        font-size: 28px;
        font-weight: 700;
        margin: 24px 0 12px;
        border-bottom: 2px solid #ccc;
        padding-bottom: 8px;
        page-break-inside: avoid !important;
      }
      h2 {
        font-size: 24px;
        font-weight: 700;
        margin: 20px 0 10px;
        border-bottom: 1px solid #ccc;
        padding-bottom: 6px;
      }
      h3 {
        font-size: 20px;
        font-weight: 700;
        margin: 18px 0 9px;
      }

      p {
        margin: 8px 0;
        text-align: justify;
        page-break-inside: auto !important;
      }
      ul, ol {
        margin: 8px 0;
        padding-left: 24px;
        page-break-inside: auto !important;
      }
      ul {
        list-style-type: disc !important;
      }
      ol {
        list-style-type: decimal !important;
      }
      li { 
        margin: 0;
        padding: 4px 0;
        display: list-item !important;
        line-height: 1.6;
        vertical-align: middle;
      }

      .code-block-wrapper {
        margin: 16px 0;
        page-break-inside: auto !important;
      }
      .code-block-header {
        background-color: #000 !important;
        color: #9cdcfe !important;
        font-family: 'Consolas','Monaco','Courier New', monospace;
        font-size: 12px;
        font-weight: 600;
        padding: 8px 12px;
        border-radius: 6px 6px 0 0;
        text-transform: capitalize;
        -webkit-print-color-adjust: exact !important;
        print-color-adjust: exact !important;
      }
      pre {
        background-color: #000 !important;
        color: #d4d4d4 !important;
        padding: 16px;
        border-radius: 0 0 6px 6px;
        overflow-x: auto;
        margin: 0;
        font-family: 'Consolas','Monaco','Courier New', monospace;
        font-size: 13px;
        line-height: 1.6;
        -webkit-print-color-adjust: exact !important;
        print-color-adjust: exact !important;
      }
      pre code {
        background: transparent;
        border: none;
        padding: 0;
        color: inherit;
      }

      table {
        border-collapse: collapse;
        width: 100%;
        page-break-inside: auto;
      }
      th, td {
        border: 1px solid #ccc;
        padding: 8px;
        text-align: left;
      }
      th { background: #f5f5f5; font-weight: 600; }
      img, figure, tr {
        page-break-inside: avoid !important;
        break-inside: avoid !important;
        max-width: 100%;
      }

      hr {
        border: none;
        border-top: 2px solid #e5e7eb;
        margin: 24px 0;
        page-break-after: avoid !important;
      }
      a {
        display: inline !important;
        color: #2563eb;
        text-decoration: underline;
      }

      /* Mermaid diagram styling */
      .mermaid-diagram-container {
        page-break-inside: avoid !important;
        break-inside: avoid !important;
      }
      .mermaid-diagram-container svg {
        max-width: 100%;
        height: auto;
      }

      @page {
        size: A4;
        margin: 0; /* We'll handle padding ourselves */
      }
    `;
			wrapper.prepend(style);

			// 8️⃣ Setup html2pdf options with spacing after page break (based on SO suggestion)
			// Create filename from document title, sanitizing for file system
			const sanitizedTitle = documentTitle
				.replace(/[^a-z0-9\s-]/gi, '') // Remove special characters
				.replace(/\s+/g, '_') // Replace spaces with underscores
				.toLowerCase()
				.substring(0, 100) || 'document'; // Limit length and provide fallback

			const options = {
				margin: 0,
				filename: `${sanitizedTitle}.pdf`,
				image: { type: "jpeg", quality: 0.98 },
				html2canvas: {
					scale: 2,
					useCORS: true,
					allowTaint: true,
					backgroundColor: "#ffffff",
				},
				jsPDF: {
					unit: "mm",
					format: "a4",
					orientation: "portrait",
					putTotalPages: true  // optional
				},
				pagebreak: {
					mode: ["css", "legacy"],
					before: ".page-break",   // selector where break happens
					// after: "56px",         // <-- remove this, invalid
					avoid: "pre, blockquote, table, .code-block-wrapper, tr, img, figure"
				}
			};


			console.log("[PDF Export] Generating PDF...");
			console.log(wrapper);
			await html2pdf().set(options).from(wrapper).save();
			console.log("[PDF Export] PDF generation complete.");

		} catch (error) {
			console.error("Error generating PDF:", error);
		}
>>>>>>> 79ac84a2
	};





	const clearSearch = () => {
		setSearchQuery("");
		setSearchMatches(0);
		setCurrentMatch(0);
		setSearchResults([]);
		if (editor) {
			editor.commands.setTextSelection(0);
			// NEW: clear decorations instead of unsetHighlight()
			updateHighlights([], -1);
		}
	};

	const closeSearch = () => {
		clearSearch();
		setShowSearch(false);
	};

	const findAllMatches = (query: string) => {
		if (!editor || !query.trim()) {
			setSearchResults([]);
			setSearchMatches(0);
			setCurrentMatch(0);
			updateHighlights([], -1);
			return [];
		}

		const doc = editor.state.doc;
		const results: Array<{ from: number, to: number }> = [];
		const normalizedQuery = query.toLowerCase();

		// Double-loop search within each text node (case-insensitive), supports multi-char & overlaps
		doc.descendants((node: any, pos: number) => {
			if (node.isText && node.text) {
				const lowerText = node.text.toLowerCase();
				const q = normalizedQuery;
				const qLen = q.length;
				if (qLen === 0) return true;

				for (let i = 0; i + qLen <= lowerText.length; i++) {
					let ok = true;
					for (let j = 0; j < qLen; j++) {
						if (lowerText.charCodeAt(i + j) !== q.charCodeAt(j)) {
							ok = false;
							break;
						}
					}
					if (ok) {
						results.push({
							from: pos + i,
							to: pos + i + qLen,
						});
					}
				}
			}
			return true;
		});

		setSearchResults(results);
		setSearchMatches(results.length);
		setCurrentMatch(results.length > 0 ? 1 : 0);

		// NEW: Paint via decorations (no marks, no node splitting)
		const currentIndex = results.length > 0 ? 0 : -1;
		updateHighlights(results, currentIndex);

		return results;
	};

	const highlightCurrentMatch = (results: Array<{ from: number, to: number }>, currentIndex: number) => {
		if (!editor || results.length === 0 || currentIndex < 0 || currentIndex >= results.length) {
			return;
		}

		// NEW: repaint decorations with a special class for the current item
		updateHighlights(results, currentIndex);

		// Scroll the selection into view (optional: also set selection)
		const match = results[currentIndex];
		const { view } = editor;
		try {
			view.dispatch(editor.state.tr.setSelection(TextSelection.create(editor.state.doc, match.from, match.to)));
		} catch {
			// ignore selection errors
		}
		try {
			const coords = view.coordsAtPos(match.from);
			if (coords) {
				const el = view.dom.querySelector('.pm-search-current') as HTMLElement | null;
				if (el) {
					// Smooth center scroll (fallback in case scrollIntoView on tr isn't enough)
					el.scrollIntoView({ behavior: 'smooth', block: 'center', inline: 'nearest' });

					// Add a temporary pulse/hover effect
					el.classList.add('pm-search-hover');
					window.setTimeout(() => el.classList.remove('pm-search-hover'), 1200);
				}
			}
		} catch { /* ignore */ }
	};

	const navigateMatch = (direction: 'next' | 'prev') => {
		if (searchResults.length === 0) return;

		let newIndex = currentMatch - 1; // Convert to 0-based index

		if (direction === 'next') {
			newIndex = (newIndex + 1) % searchResults.length;
		} else {
			newIndex = (newIndex - 1 + searchResults.length) % searchResults.length;
		}

		setCurrentMatch(newIndex + 1); // Convert back to 1-based
		highlightCurrentMatch(searchResults, newIndex);
	};

	const handleReplaceOne = () => {
		if (!editor || !searchQuery || searchResults.length === 0 || currentMatch === 0) return;

		try {
			const currentIndex = currentMatch - 1; // Convert to 0-based
			const result = searchResults[currentIndex];

			editor.commands.setTextSelection({ from: result.from, to: result.to });
			editor.commands.insertContent(replaceText);

			// Refresh search results after replacement
			const newQuery = searchQuery;
			setTimeout(() => {
				const newResults = findAllMatches(newQuery);
				if (newResults.length > 0) {
					const newIdx = Math.min(currentIndex, newResults.length - 1);
					setCurrentMatch(newIdx + 1);
					highlightCurrentMatch(newResults, newIdx);
				} else {
					clearSearch();
				}
			}, 100);
		} catch (e) {
			console.error('Replace one failed:', e);
		}
	};

	const handleReplaceAll = () => {
		if (!editor || !searchQuery || searchResults.length === 0) return;

		try {
			// Replace from last to first to maintain positions
			const sortedResults = [...searchResults].sort((a, b) => b.from - a.from);

			editor.chain().focus();

			sortedResults.forEach(result => {
				editor.commands.setTextSelection({ from: result.from, to: result.to });
				editor.commands.insertContent(replaceText);
			});

			clearSearch();
		} catch (e) {
			console.error('Replace all failed:', e);
		}
	};

	const handleSearch = (query: string) => {
		setSearchQuery(query);

		if (query.trim()) {
			const results = findAllMatches(query);
			if (results.length > 0) {
				highlightCurrentMatch(results, 0);
			}
		} else {
			clearSearch();
		}
	};

	const handleImport = async (event: React.ChangeEvent<HTMLInputElement>) => {
		const file = event.target.files?.[0];
		if (!file) return;

		const fileName = file.name;
		const fileExtension = fileName.split('.').pop()?.toLowerCase();

		// Accept Markdown and Word documents
		if (!['md', 'docx', 'doc'].includes(fileExtension || '')) {
			alert('Please select a Markdown (.md) or Word (.docx, .doc) file');
			return;
		}

		try {
			let htmlContent: string;

			if (fileExtension === 'md') {
				// Handle Markdown files
				const markdownContent = await file.text();
				htmlContent = await marked(markdownContent);
			} else if (fileExtension === 'docx' || fileExtension === 'doc') {
				// Handle Word documents
				const arrayBuffer = await file.arrayBuffer();
				const result = await mammoth.convertToHtml({ arrayBuffer });
				htmlContent = result.value;

				if (result.messages.length > 0) {
					console.warn('Word conversion warnings:', result.messages);
				}
			} else {
				alert('Unsupported file format');
				return;
			}

			// Check if there's existing content
			const hasContent = editor && editor.getText().trim().length > 0;

			if (hasContent) {
				// Show confirmation modal
				setPendingImport({ content: htmlContent, fileName });
				setShowImportConfirm(true);
			} else {
				// No existing content, just import directly
				if (onUpdate) {
					onUpdate(htmlContent);
				}
			}
		} catch (error) {
			console.error('Error importing file:', error);
			alert('Error importing file. Please check the file format and try again.');
		}

		setShowImportOptions(false);
		event.target.value = '';
	};

	const handleImportConfirm = (action: 'overwrite' | 'append') => {
		if (!pendingImport) return;

		if (action === 'overwrite') {
			// Replace all content
			if (onUpdate) {
				onUpdate(pendingImport.content);
				// Add dividers after H1/H2 headings after a short delay to ensure content is loaded
				setTimeout(() => {
					if (editor) {
						addDividersAfterHeadings(editor);
					}
				}, 100);
			}
		} else if (action === 'append') {
			// Append to existing content
			if (editor && onUpdate) {
				const currentContent = editor.getHTML();
				const combinedContent = currentContent + '<p></p>' + pendingImport.content;
				onUpdate(combinedContent);
				// Add dividers after H1/H2 headings after a short delay
				setTimeout(() => {
					if (editor) {
						addDividersAfterHeadings(editor);
					}
				}, 100);
			}
		}

		// Cleanup
		setPendingImport(null);
		setShowImportConfirm(false);
	};

	const handleExport = (format: 'md' | 'pdf') => {
		if (format === 'pdf') {
			handleExportToPDF();
			return;
		}

		let contentToExport = documentContent;
		if (!contentToExport && editor) {
			contentToExport = editor.getHTML();
		}
		if (!contentToExport) {
			alert('No content to export');
			return;
		}

		const convertToMarkdown = (html: string): string => {
			const tempDiv = document.createElement('div');
			tempDiv.innerHTML = html;

			// Basic HTML to Markdown conversion
			const markdown = html
				.replace(/<h1[^>]*>(.*?)<\/h1>/gi, '# $1\n\n')
				.replace(/<h2[^>]*>(.*?)<\/h2>/gi, '## $1\n\n')
				.replace(/<h3[^>]*>(.*?)<\/h3>/gi, '### $1\n\n')
				.replace(/<h4[^>]*>(.*?)<\/h4>/gi, '#### $1\n\n')
				.replace(/<h5[^>]*>(.*?)<\/h5>/gi, '##### $1\n\n')
				.replace(/<h6[^>]*>(.*?)<\/h6>/gi, '###### $1\n\n')
				.replace(/<strong[^>]*>(.*?)<\/strong>/gi, '**$1**')
				.replace(/<b[^>]*>(.*?)<\/b>/gi, '**$1**')
				.replace(/<em[^>]*>(.*?)<\/em>/gi, '*$1*')
				.replace(/<i[^>]*>(.*?)<\/i>/gi, '*$1*')
				.replace(/<ul[^>]*>/gi, '')
				.replace(/<\/ul>/gi, '\n')
				.replace(/<ol[^>]*>/gi, '')
				.replace(/<\/ol>/gi, '\n')
				.replace(/<li[^>]*>(.*?)<\/li>/gi, '- $1\n')
				.replace(/<p[^>]*>(.*?)<\/p>/gi, '$1\n\n')
				.replace(/<br[^>]*>/gi, '\n')
				.replace(/<[^>]*>/g, '')
				.replace(/\n{3,}/g, '\n\n')
				.trim();

			return markdown;
		};

		const content = convertToMarkdown(contentToExport);
		const filename = `${documentTitle.replace(/[^a-z0-9]/gi, '_').toLowerCase()}.md`;
		const mimeType = 'text/markdown';

		const blob = new Blob([content], { type: mimeType });
		const url = URL.createObjectURL(blob);
		const a = document.createElement('a');
		a.href = url;
		a.download = filename;
		a.click();
		URL.revokeObjectURL(url);
		setShowImportOptions(false);
	};

	const handleSaveAsTemplate = async () => {
		if (onSaveAsTemplate) {
			onSaveAsTemplate();
			return;
		}

		// If no custom handler, use the built-in service
		if (!currentDocument) {
			console.warn("No document data available for template creation");
			return;
		}

		try {
			const { saveDocumentAsTemplate, showNotification } = await import('@/services/documentService');

			// Get current content from editor
			const content = editor ? editor.getHTML() : (documentContent || '');

			// Create document object with current content
			const documentToSave = {
				...currentDocument,
				Content: content,
				DocumentName: documentTitle
			};

			const template = await saveDocumentAsTemplate(documentToSave);
			showNotification(`Template "${template.TemplateName}" created successfully!`, 'success');
		} catch (error) {
			console.error('Error creating template:', error);
			const { showNotification } = await import('@/services/documentService');
			showNotification('Failed to create template', 'error');
		}
	};

	const handleCopyDocument = async () => {
		if (onCopyDocument) {
			onCopyDocument();
			return;
		}

		// If no custom handler, use the built-in service
		if (!currentDocument) {
			console.warn("No document data available for copying");
			return;
		}

		try {
			const { copyDocument, showNotification } = await import('@/services/documentService');

			// Get current content from editor
			const content = editor ? editor.getHTML() : (documentContent || '');

			// Create document object with current content
			const documentToCopy = {
				...currentDocument,
				Content: content,
				DocumentName: documentTitle
			};

			const copiedDoc = await copyDocument(documentToCopy);
			showNotification(`Document copy "${copiedDoc.DocumentName}" created successfully!`, 'success');
		} catch (error) {
			console.error('Error copying document:', error);
			const { showNotification } = await import('@/services/documentService');
			showNotification('Failed to copy document', 'error');
		}
	};

	// Undo/Redo state
	const canUndo = !!editor?.can().undo();
	const canRedo = !!editor?.can().redo();

	return (
		<div className="bg-white border-b border-gray-200">
			<div className="px-6 py-3">
				<div className="flex items-center">
					{/* All menu items on the left side */}
					<div className="flex items-center space-x-1">
						{/* Document Actions - Undo/Redo */}
						<div className="flex items-center bg-gray-50 rounded-lg p-1 space-x-1">
							<Button
								variant="ghost"
								size="sm"
								onClick={handleUndo}
								disabled={!canUndo}
								className="h-7 w-7 p-0 text-gray-600 disabled:opacity-40 hover:bg-white hover:shadow-sm"
								title="Undo (Ctrl+Z)"
							>
								<Undo2 className="w-4 h-4" />
							</Button>
							<Button
								variant="ghost"
								size="sm"
								onClick={handleRedo}
								disabled={!canRedo}
								className="h-7 w-7 p-0 text-gray-600 disabled:opacity-40 hover:bg-white hover:shadow-sm"
								title="Redo (Ctrl+Y)"
							>
								<Redo2 className="w-4 h-4" />
							</Button>
						</div>
						<div className="w-px h-4 bg-gray-300 mx-1"></div>

						{/* Zoom Control */}
						<ZoomControl />
						<div className="w-px h-4 bg-gray-300 mx-1"></div>
						{/* Search */}
						<Button
							variant="ghost"
							size="sm"
							onClick={() => setShowSearch((s) => !s)}
							className={`h-7 w-7 p-0 hover:bg-white hover:shadow-sm ${showSearch ? 'bg-white shadow-sm text-blue-600' : 'text-gray-600'}`}
							title="Search (Ctrl+F)"
						>
							<SearchIcon className="w-4 h-4" />
						</Button>
						{/* Print */}
						<Button
							variant="ghost"
							size="sm"
							onClick={handlePrint}
							className="h-7 w-7 p-0 text-gray-600 hover:bg-white hover:shadow-sm"
							title="Print (Ctrl+P)"
						>
							<Printer className="w-4 h-4" />
						</Button>






						<div className="w-px h-4 bg-gray-300 mx-1"></div>

						{/* File Menu - Combined Import (Markdown only), Export, Make a Copy */}
						<Popover open={showImportOptions} onOpenChange={setShowImportOptions}>
							<PopoverTrigger asChild>
								<Button
									variant="ghost"
									size="sm"
									className="h-7 px-2 text-gray-600 hover:bg-gray-100"
									title="File"
								>
									<FileText className="w-4 h-4 mr-1" />
									<span className="text-xs">File</span>
								</Button>
							</PopoverTrigger>
							<PopoverContent className="w-52 p-1">
								<div className="space-y-1">
									{/* Import Section */}

									<label className="flex items-center p-2 hover:bg-gray-100 rounded cursor-pointer">
										<input
											type="file"
											accept=".md,.docx,.doc"
											onChange={handleImport}
											className="hidden"
										/>
										<Upload className="w-4 h-4 mr-2" />
										<span className="text-sm font-semibold">Import (.md, .docx)</span>
									</label>

									<div className="border-t border-gray-200 my-1"></div>

									{/* Export Section */}
									<div className="px-2 py-1">
										<span className="text-xs font-semibold text-gray-500 uppercase">Export</span>
									</div>
									<Button
										variant="ghost"
										size="sm"
										onClick={() => {
											handleExport('md');
											setShowImportOptions(false);
										}}
										className="w-full justify-start h-8 px-2 text-gray-700"
									>
										<FileText className="w-4 h-4 mr-2" />
										<span className="text-sm">Markdown (.md)</span>
									</Button>
									<Button
										variant="ghost"
										size="sm"
										onClick={() => {
											handleExport('pdf');
											setShowImportOptions(false);
										}}
										className="w-full justify-start h-8 px-2 text-gray-700"
									>
										<Download className="w-4 h-4 mr-2" />
										<span className="text-sm">PDF (.pdf)</span>
									</Button>

									<div className="border-t border-gray-200 my-1"></div>

									{/* Document Actions - Removed Save as Template */}
									<Button
										variant="ghost"
										size="sm"
										onClick={() => {
											handleCopyDocument();
											setShowImportOptions(false);
										}}
										className="w-full justify-start h-8 px-2 text-gray-700"
									>
										<Copy className="w-4 h-4 mr-2" />
										<span className="text-sm">Make a Copy</span>
									</Button>
								</div>
							</PopoverContent>
						</Popover>						{/* Tools Menu */}
						<Popover open={showToolsMenu} onOpenChange={setShowToolsMenu}>
							<PopoverTrigger asChild>
								<Button
									variant="ghost"
									size="sm"
									className="h-7 px-2 text-gray-600 hover:bg-gray-100"
									title="Tools"
								>
									<Wrench className="w-4 h-4 mr-1" />
									<span className="text-xs">Tools</span>
								</Button>
							</PopoverTrigger>
							<PopoverContent className="w-56 p-1">
								<div className="space-y-1">
									<Button
										variant="ghost"
										size="sm"
										onClick={() => {
											setShowToolbar(!showToolbar);
											setShowToolsMenu(false);
										}}
										className="w-full justify-start h-8 px-2 text-gray-700"
									>
										<Settings className="w-4 h-4 mr-2" />
										<span className="text-sm">Toolbar</span>
										{showToolbar && (
											<span className="ml-auto text-blue-600">✓</span>
										)}
									</Button>
									<Button
										variant="ghost"
										size="sm"
										onClick={() => {
											setShowWordCount(!showWordCount);
											setShowToolsMenu(false);
										}}
										className="w-full justify-start h-8 px-2 text-gray-700"
									>
										<FileBarChart className="w-4 h-4 mr-2" />
										<span className="text-sm">Word Count</span>
										{showWordCount && (
											<span className="ml-auto text-blue-600">✓</span>
										)}
									</Button>
									<Button
										variant="ghost"
										size="sm"
										onClick={() => {
											const newValue = !showNavigationPane;
											setContextNavigationPane(newValue);
											updateToolPreference('showNavigationPane', newValue);
											setShowToolsMenu(false);
										}}
										className="w-full justify-start h-8 px-2 text-gray-700"
									>
										<Menu className="w-4 h-4 mr-2" />
										<span className="text-sm">Navigation Pane</span>
										{showNavigationPane && (
											<span className="ml-auto text-blue-600">✓</span>
										)}
									</Button>

									<div className="border-t border-gray-200 my-1" />

									<Button
										variant="ghost"
										size="sm"
										onClick={() => {
											setShowToolsMenu(false);
											navigate('/tools/playground');
										}}
										className="w-full justify-start h-8 px-2 text-gray-700"
									>
										<Wrench className="w-4 h-4 mr-2" />
										<span className="text-sm">Tools Playground</span>
									</Button>
								</div>
							</PopoverContent>
						</Popover>

						{/* Help Menu */}
						<Popover open={showHelpMenu} onOpenChange={setShowHelpMenu}>
							<PopoverTrigger asChild>
								<Button
									variant="ghost"
									size="sm"
									className="h-7 px-2 text-gray-600 hover:bg-gray-100"
									title="Help"
								>
									<HelpCircle className="w-4 h-4 mr-1" />
									<span className="text-xs">Help</span>
								</Button>
							</PopoverTrigger>
							<PopoverContent className="w-52 p-1">
								<div className="space-y-1">
									<Button
										variant="ghost"
										size="sm"
										onClick={() => {
											setShowDocsHelp(true);
											setShowHelpMenu(false);
										}}
										className="w-full justify-start h-8 px-2 text-gray-700"
									>
										<BookOpen className="w-4 h-4 mr-2" />
										<span className="text-sm">Docs Help</span>
									</Button>
									<Button
										variant="ghost"
										size="sm"
										onClick={() => {
											setShowShortcutKeys(true);
											setShowHelpMenu(false);
										}}
										className="w-full justify-start h-8 px-2 text-gray-700"
									>
										<Keyboard className="w-4 h-4 mr-2" />
										<span className="text-sm">Shortcut Keys</span>
									</Button>
								</div>
							</PopoverContent>
						</Popover>

						{/* Generate Summary Button - Only on Summary Page */}
						{isSummaryPage && (
							<>
								<div className="w-px h-4 bg-gray-300 mx-1"></div>
								<Button
									variant="ghost"
									size="sm"
									onClick={handleGenerateSummary}
									disabled={isGeneratingSummary}
									className="h-7 px-2 text-gray-600 hover:bg-blue-50 hover:text-blue-600 disabled:opacity-50"
									title="Generate AI Summary"
								>
									<Sparkles className={`w-4 h-4 mr-1 ${isGeneratingSummary ? 'animate-pulse' : ''}`} />
									<span className="text-xs">
										{isGeneratingSummary ? 'Generating...' : 'Generate Summary'}
									</span>
								</Button>
							</>
						)}
					</div>
				</div>
			</div>

			{/* Search Bar */}
			{showSearch && (
				<div className="border-t border-gray-200 bg-gray-50 px-6 py-2">
					<div className="flex items-center space-x-2 max-w-4xl">
						<div className="relative flex-1">
							<SearchIcon className="absolute left-3 top-1/2 transform -translate-y-1/2 w-4 h-4 text-gray-400" />
							<Input
								type="text"
								placeholder="Search in document..."
								value={searchQuery}
								onChange={(e: React.ChangeEvent<HTMLInputElement>) => handleSearch(e.target.value)}
								onKeyDown={(e) => {
									if (e.key === 'Enter') {
										e.preventDefault();
										// If no results yet, run search first, then focus the first hit
										if (!searchResults.length) {
											const results = findAllMatches(searchQuery);
											if (results.length) {
												// Shift+Enter = previous, Enter = next from the first
												if (e.shiftKey) {
													highlightCurrentMatch(results, results.length - 1);
												} else {
													highlightCurrentMatch(results, 0); // first
													navigateMatch('next');             // immediately move to next for Enter
												}
											}
										} else {
											// We already have results: navigate prev/next
											if (e.shiftKey) {
												navigateMatch('prev');
											} else {
												navigateMatch('next');
											}
										}
									}
								}}
								className="pl-10 pr-10 h-7 text-sm bg-white"
								autoFocus
							/>

							{searchQuery && (
								<Button
									variant="ghost"
									size="sm"
									onClick={() => handleSearch("")}
									className="absolute right-1 top-1/2 transform -translate-y-1/2 h-5 w-5 p-0 text-gray-400 hover:text-gray-600"
								>
									<X className="w-3 h-3" />
								</Button>
							)}
						</div>

						{/* Replace input */}
						<div className="flex items-center gap-2">
							<Input
								type="text"
								placeholder="Replace with..."
								value={replaceText}
								onChange={(e: React.ChangeEvent<HTMLInputElement>) => setReplaceText(e.target.value)}
								onKeyDown={(e) => {
									if (e.key === 'Enter') {
										e.preventDefault();
										// This already replaces current and advances to the next match
										handleReplaceOne();
									}
								}}
								className="h-7 text-sm bg-white w-48"
							/>

							<Button
								variant="outline"
								size="sm"
								disabled={!searchQuery || searchMatches === 0}
								onClick={handleReplaceOne}
								className="h-7"
							>
								Replace
							</Button>
							<Button
								variant="outline"
								size="sm"
								disabled={!searchQuery || searchMatches === 0}
								onClick={handleReplaceAll}
								className="h-7"
							>
								Replace All
							</Button>
						</div>

						{/* Match count */}
						{searchMatches > 0 && (
							<span className="text-xs text-gray-600 min-w-fit">
								{currentMatch} of {searchMatches}
							</span>
						)}

						<Button
							variant="ghost"
							size="sm"
							onClick={closeSearch}
							className="h-7 w-7 p-0 text-gray-500 hover:text-gray-700"
							title="Close search"
						>
							<X className="w-4 h-4" />
						</Button>
					</div>
				</div>
			)}

			{/* Navigation Pane - Now integrated in DocumentLayout 3-column grid */}
			{/* <NavigationPane
				editor={editor || null}
				isOpen={showNavigationPane}
				onClose={() => setShowNavigationPane(false)}
			/> */}

			{/* Word Count */}
			<WordCount
				editor={editor || null}
				isOpen={showWordCount}
				onClose={() => setShowWordCount(false)}
			/>

			{/* Docs Help Modal */}
			<DocsHelp
				isOpen={showDocsHelp}
				onClose={() => setShowDocsHelp(false)}
			/>

			{/* Shortcut Keys Modal */}
			<ShortcutKeys
				isOpen={showShortcutKeys}
				onClose={() => setShowShortcutKeys(false)}
			/>

			{/* Import Confirmation Modal */}
			<ImportConfirmationModal
				isOpen={showImportConfirm}
				onClose={() => {
					setShowImportConfirm(false);
					setPendingImport(null);
				}}
				fileName={pendingImport?.fileName || ''}
				onConfirm={handleImportConfirm}
			/>
		</div>
	);
}<|MERGE_RESOLUTION|>--- conflicted
+++ resolved
@@ -250,52 +250,7 @@
 		}
 	};
 
-<<<<<<< HEAD
 	const handlePrint = async () => {
-=======
-	const handleGenerateSummary = async () => {
-		if (!documentId || !user?.uid) {
-			showNotification("Document ID or user not found", "error");
-			return;
-		}
-
-		setIsGeneratingSummary(true);
-
-		try {
-			// Fetch the full document content
-			const docData = await fetchDocument(documentId);
-			if (!docData || !docData.Content) {
-				throw new Error('Document content not found');
-			}
-
-			// Generate summary using AI
-			const summary = await aiService.summarizeContent(docData.Content);
-
-			if (!summary) {
-				throw new Error('Failed to generate summary');
-			}
-
-			// Update summary in Firebase
-			await FirestoreService.updateDocument(documentId, { Summary: summary });
-
-			// Update local state
-			setSummaryContent(summary);
-
-			showNotification("Document summary generated successfully", "success");
-
-		} catch (error) {
-			console.error('Error generating summary:', error);
-			showNotification(
-				error instanceof Error ? error.message : 'Failed to generate summary',
-				"error"
-			);
-		} finally {
-			setIsGeneratingSummary(false);
-		}
-	};
-
-	const handlePrint = () => {
->>>>>>> 79ac84a2
 		// Get content from props first, then fallback to editor
 		let contentToPrint = documentContent;
 		if (!contentToPrint && editor) {
@@ -542,311 +497,8 @@
 	};
 
 	const handleExportToPDF = async () => {
-<<<<<<< HEAD
 		// Use the same print functionality as the print button
 		await handlePrint();
-=======
-		try {
-			// 1️⃣ Get content
-			let contentToExport = documentContent;
-			if (!contentToExport && editor) {
-				contentToExport = editor.getHTML();
-			}
-			if (!contentToExport) return;
-
-			// 2️⃣ Parse HTML
-			const parser = new DOMParser();
-			const doc = parser.parseFromString(contentToExport, "text/html");
-
-			// 3️⃣ Process Mermaid diagrams
-			const mermaidBlocks = doc.querySelectorAll("pre[class*='language-mermaid']");
-			console.log("[PDF Export] Found Mermaid diagrams:", mermaidBlocks.length);
-
-			for (const pre of Array.from(mermaidBlocks)) {
-				const code = pre.textContent || '';
-				const container = doc.createElement("div");
-				container.className = "mermaid-diagram-container";
-
-				try {
-					// Try to render Mermaid diagram
-					const { svg } = await mermaid.render(`mermaid-pdf-${Date.now()}-${Math.random()}`, code);
-					container.innerHTML = svg;
-					container.style.cssText = `
-						margin: 16px 0;
-						padding: 16px;
-						background-color: #f8f9fa;
-						border-radius: 6px;
-						display: flex;
-						justify-content: center;
-						align-items: center;
-					`;
-					pre.parentNode?.replaceChild(container, pre);
-					console.log("[PDF Export] Successfully rendered Mermaid diagram");
-				} catch (error) {
-					// If render fails, show the code block instead
-					console.warn("[PDF Export] Mermaid render failed, showing code:", error);
-					const codeWrapper = doc.createElement("div");
-					codeWrapper.className = "code-block-wrapper";
-
-					const header = doc.createElement("div");
-					header.className = "code-block-header";
-					header.textContent = "mermaid (error)";
-
-					const codeBlock = doc.createElement("pre");
-					codeBlock.textContent = code;
-					codeBlock.style.cssText = `
-						background-color: #000;
-						color: #d4d4d4;
-						padding: 16px;
-						border-radius: 0 0 6px 6px;
-						font-family: 'Consolas','Monaco','Courier New', monospace;
-						font-size: 13px;
-						line-height: 1.6;
-						overflow-x: auto;
-					`;
-
-					codeWrapper.appendChild(header);
-					codeWrapper.appendChild(codeBlock);
-					pre.parentNode?.replaceChild(codeWrapper, pre);
-				}
-			}
-
-			// 4️⃣ Process code-blocks
-			doc.querySelectorAll(".code-block-wrapper, pre[class*='language-']").forEach((wrapper) => {
-				const pre = wrapper.tagName === "PRE" ? wrapper : wrapper.querySelector("pre");
-				if (!pre) return;
-
-				let language = wrapper.getAttribute("data-language");
-				if (!language) {
-					const match = pre.className.match(/language-(\w+)/);
-					language = match ? match[1] : "plaintext";
-				}
-
-				let container = wrapper.tagName === "PRE" ? null : wrapper;
-				if (!container) {
-					container = doc.createElement("div");
-					container.className = "code-block-wrapper";
-					pre.parentNode?.insertBefore(container, pre);
-					container.appendChild(pre);
-				}
-
-				const header = doc.createElement("div");
-				header.className = "code-block-header";
-				header.textContent = language;
-				container.insertBefore(header, pre);
-			});
-
-			// 5️⃣ Insert page-break divs before each <h1>, skipping the first one
-			const h1Headings = doc.querySelectorAll("h1");
-			console.log("[PDF Export] Found H1:", h1Headings.length);
-			h1Headings.forEach((heading, index) => {
-				if (index === 0) return;  // skip first h1
-				const pageBreak = doc.createElement("div");
-				pageBreak.className = "page-break";
-				pageBreak.setAttribute("data-page-break", "h1");
-				pageBreak.textContent = "\u200B";
-				heading.parentNode?.insertBefore(pageBreak, heading);
-			});
-
-			// 6️⃣ Create wrapper for padding
-			const wrapper = document.createElement("div");
-			wrapper.className = "pdf-wrapper";
-			wrapper.style.cssText = `
-      width: 100%;
-      max-width: 794px; /* approx A4 width in px at 96dpi, adjust if needed */
-      margin: 0 auto;
-      padding: 56px; /* 56px padding all around */
-      background-color: white;
-    `;
-
-			const element = document.createElement("div");
-			element.innerHTML = doc.body.innerHTML;
-			wrapper.appendChild(element);
-
-			// 7️⃣ Inject styles
-			const style = document.createElement("style");
-			style.textContent = `
-      * { box-sizing: border-box; }
-
-      /* Page-Break rules */
-      .page-break {
-        display: block !important;
-        height: 0 !important;
-        page-break-before: always !important;
-        break-before: page !important;
-		margin-bottom: 56px;
-      }
-
-      /* Headings and content */
-      h1 {
-        font-size: 28px;
-        font-weight: 700;
-        margin: 24px 0 12px;
-        border-bottom: 2px solid #ccc;
-        padding-bottom: 8px;
-        page-break-inside: avoid !important;
-      }
-      h2 {
-        font-size: 24px;
-        font-weight: 700;
-        margin: 20px 0 10px;
-        border-bottom: 1px solid #ccc;
-        padding-bottom: 6px;
-      }
-      h3 {
-        font-size: 20px;
-        font-weight: 700;
-        margin: 18px 0 9px;
-      }
-
-      p {
-        margin: 8px 0;
-        text-align: justify;
-        page-break-inside: auto !important;
-      }
-      ul, ol {
-        margin: 8px 0;
-        padding-left: 24px;
-        page-break-inside: auto !important;
-      }
-      ul {
-        list-style-type: disc !important;
-      }
-      ol {
-        list-style-type: decimal !important;
-      }
-      li { 
-        margin: 0;
-        padding: 4px 0;
-        display: list-item !important;
-        line-height: 1.6;
-        vertical-align: middle;
-      }
-
-      .code-block-wrapper {
-        margin: 16px 0;
-        page-break-inside: auto !important;
-      }
-      .code-block-header {
-        background-color: #000 !important;
-        color: #9cdcfe !important;
-        font-family: 'Consolas','Monaco','Courier New', monospace;
-        font-size: 12px;
-        font-weight: 600;
-        padding: 8px 12px;
-        border-radius: 6px 6px 0 0;
-        text-transform: capitalize;
-        -webkit-print-color-adjust: exact !important;
-        print-color-adjust: exact !important;
-      }
-      pre {
-        background-color: #000 !important;
-        color: #d4d4d4 !important;
-        padding: 16px;
-        border-radius: 0 0 6px 6px;
-        overflow-x: auto;
-        margin: 0;
-        font-family: 'Consolas','Monaco','Courier New', monospace;
-        font-size: 13px;
-        line-height: 1.6;
-        -webkit-print-color-adjust: exact !important;
-        print-color-adjust: exact !important;
-      }
-      pre code {
-        background: transparent;
-        border: none;
-        padding: 0;
-        color: inherit;
-      }
-
-      table {
-        border-collapse: collapse;
-        width: 100%;
-        page-break-inside: auto;
-      }
-      th, td {
-        border: 1px solid #ccc;
-        padding: 8px;
-        text-align: left;
-      }
-      th { background: #f5f5f5; font-weight: 600; }
-      img, figure, tr {
-        page-break-inside: avoid !important;
-        break-inside: avoid !important;
-        max-width: 100%;
-      }
-
-      hr {
-        border: none;
-        border-top: 2px solid #e5e7eb;
-        margin: 24px 0;
-        page-break-after: avoid !important;
-      }
-      a {
-        display: inline !important;
-        color: #2563eb;
-        text-decoration: underline;
-      }
-
-      /* Mermaid diagram styling */
-      .mermaid-diagram-container {
-        page-break-inside: avoid !important;
-        break-inside: avoid !important;
-      }
-      .mermaid-diagram-container svg {
-        max-width: 100%;
-        height: auto;
-      }
-
-      @page {
-        size: A4;
-        margin: 0; /* We'll handle padding ourselves */
-      }
-    `;
-			wrapper.prepend(style);
-
-			// 8️⃣ Setup html2pdf options with spacing after page break (based on SO suggestion)
-			// Create filename from document title, sanitizing for file system
-			const sanitizedTitle = documentTitle
-				.replace(/[^a-z0-9\s-]/gi, '') // Remove special characters
-				.replace(/\s+/g, '_') // Replace spaces with underscores
-				.toLowerCase()
-				.substring(0, 100) || 'document'; // Limit length and provide fallback
-
-			const options = {
-				margin: 0,
-				filename: `${sanitizedTitle}.pdf`,
-				image: { type: "jpeg", quality: 0.98 },
-				html2canvas: {
-					scale: 2,
-					useCORS: true,
-					allowTaint: true,
-					backgroundColor: "#ffffff",
-				},
-				jsPDF: {
-					unit: "mm",
-					format: "a4",
-					orientation: "portrait",
-					putTotalPages: true  // optional
-				},
-				pagebreak: {
-					mode: ["css", "legacy"],
-					before: ".page-break",   // selector where break happens
-					// after: "56px",         // <-- remove this, invalid
-					avoid: "pre, blockquote, table, .code-block-wrapper, tr, img, figure"
-				}
-			};
-
-
-			console.log("[PDF Export] Generating PDF...");
-			console.log(wrapper);
-			await html2pdf().set(options).from(wrapper).save();
-			console.log("[PDF Export] PDF generation complete.");
-
-		} catch (error) {
-			console.error("Error generating PDF:", error);
-		}
->>>>>>> 79ac84a2
 	};
 
 
