--- conflicted
+++ resolved
@@ -149,16 +149,11 @@
 
     // Apply initialContent when it changes, suppress history + update.
     useEffect(() => {
-<<<<<<< HEAD
-        if (!editor || !initialContent) return;
-
-=======
         if (!editor) return;
         
         // Allow undefined or null to be skipped, but not empty string
         if (initialContent === undefined || initialContent === null) return;
         
->>>>>>> 6d3c2fd8
         // Check if this content was already applied
         if (lastAppliedContentRef.current === initialContent) return;
 
