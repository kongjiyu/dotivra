--- conflicted
+++ resolved
@@ -181,10 +181,6 @@
             // This ensures undo won't revert to empty state
             setTimeout(() => {
                 if (editor && !editor.isDestroyed) {
-<<<<<<< HEAD
-=======
-                    console.log('🔄 Clearing undo history after initial content load...');
->>>>>>> d95c72cb
                     
                     try {
                         // Use TipTap's view directly to clear history
@@ -194,7 +190,6 @@
                         // Create a new transaction that resets history
                         const tr = state.tr;
                         
-<<<<<<< HEAD
                         if (historyState) {
                             
                             // Create a transaction that clears the history
@@ -204,46 +199,13 @@
                             tr.setMeta('addToHistory', false);
                             tr.setMeta('history', { type: 'clearHistory' });
                             tr.setMeta('appendedTransaction', true);
+                            tr.setMeta('preventUpdate', true);
                             
                             // Dispatch the transaction
                             view.dispatch(tr);
                             
                             // Force a new transaction to reset the history state
                             setTimeout(() => {
-                                if (editor && !editor.isDestroyed) {
-                                    // Try to manually undo everything and then clear
-                                    let undoCount = 0;
-                                    while (editor.can().undo() && undoCount < 100) {
-                                        editor.commands.undo();
-                                        undoCount++;
-                                    }
-                                    
-                                    
-                                    // Now set the content again fresh
-                                    editor.commands.setContent(initialContent, { emitUpdate: false });
-                                    
-                                    // Check final state
-                                    setTimeout(() => {
-                                        if (editor && !editor.isDestroyed) {
-                                            const canStillUndo = editor.can().undo();
-                                            
-                                            
-                                        }
-                                    }, 100);
-                                }
-                            }, 100);
-                        } else {
-                        }
-=======
-                        // Mark this transaction as not being part of history
-                        tr.setMeta('addToHistory', false);
-                        tr.setMeta('preventUpdate', true);
-                        
-                        // Dispatch to apply
-                        view.dispatch(tr);
-                        
-                        // Wait a bit then check and clear any remaining history
-                        setTimeout(() => {
                             if (editor && !editor.isDestroyed) {
                                 // Clear all undo history by calling undo until there's nothing left
                                 let cleared = 0;
@@ -261,7 +223,8 @@
                                 console.log('✅ History cleared - undo is now disabled for initial load');
                             }
                         }, 50);
->>>>>>> d95c72cb
+                        } else {
+                        }
                         
                     } catch (error) {
                         console.error('❌ Error clearing history:', error);
