// src/components/project/DocumentCard.tsx
import React, { useState } from 'react';
import { useNavigate } from 'react-router-dom';
import { FileText, Clock, MoreHorizontal, Edit, Trash2 } from 'lucide-react';
import type { Document } from '../../types';

interface DocumentCardProps {
  document: Document;
  onEdit: (document: Document) => void;
  onDelete: (document: Document) => void;
}

const DocumentCard: React.FC<DocumentCardProps> = ({ document, onEdit, onDelete }) => {
  const [showDropdown, setShowDropdown] = useState(false);
  const navigate = useNavigate();

  const handleEdit = (e: React.MouseEvent) => {
    e.stopPropagation();
    onEdit(document);
    setShowDropdown(false);
  };

  const handleDelete = (e: React.MouseEvent) => {
    e.stopPropagation();
    onDelete(document);
    setShowDropdown(false);
  };

  const handleCardClick = () => {
    console.log('Opening document:', document.DocumentName, 'ID:', document.id);
    if (document.id) {
      navigate(`/document/${document.id}`);
    }
  };

  const handleOpenDocument = (e: React.MouseEvent) => {
    e.stopPropagation();
    if (document.id) {
      navigate(`/document/${document.id}`);
    }
  };

  return (
    <div
      onClick={handleCardClick}
      className="bg-white border border-gray-200 rounded-lg overflow-hidden hover:shadow-md hover:border-blue-300 transition-all cursor-pointer group"
    >

      {/* Thumbnail Section */}
      <div className="relative bg-blue-50 h-32 flex items-center justify-center group-hover:bg-blue-100 transition-colors">
        <FileText className="h-12 w-12 text-blue-500" />

        {/* Actions Dropdown - Top Right */}
        <div className="absolute top-2 right-2">
<<<<<<< HEAD
          {/* Document Header */}
          <div className="flex items-start justify-between mb-3">
            <div className="flex items-start space-x-3 flex-1 min-w-0">
              <div className="w-8 h-8 bg-blue-50 rounded-lg flex items-center justify-center group-hover:bg-blue-100 transition-colors">
                <FileText className="h-4 w-4 text-blue-600" />
=======
          <button
            onClick={(e) => {
              e.stopPropagation();
              setShowDropdown(!showDropdown);
            }}
            className="p-1.5 rounded-full bg-white/80 hover:bg-white transition-colors opacity-0 group-hover:opacity-100"
          >
            <MoreHorizontal className="h-4 w-4 text-gray-600" />
          </button>

          {showDropdown && (
            <>
              {/* Backdrop */}
              <div
                className="fixed inset-0 z-10"
                onClick={() => setShowDropdown(false)}
              />

              {/* Dropdown Menu */}
              <div className="absolute right-0 top-10 w-32 bg-white border border-gray-200 rounded-md shadow-lg z-20">
                <button
                  onClick={handleEdit}
                  className="w-full px-3 py-2 text-left text-sm text-gray-700 hover:bg-gray-50 flex items-center"
                >
                  <Edit className="h-3 w-3 mr-2" />
                  Edit
                </button>
                <button
                  onClick={handleDelete}
                  className="w-full px-3 py-2 text-left text-sm text-red-600 hover:bg-gray-50 flex items-center border-t border-gray-100"
                >
                  <Trash2 className="h-3 w-3 mr-2" />
                  Delete
                </button>
>>>>>>> 0eb03da0
              </div>
              <div className="flex-1 min-w-0">
                <h3 className="font-medium text-gray-900 truncate group-hover:text-blue-700 transition-colors">
                  {document.name}
                </h3>
                <div className="flex items-center space-x-2 mt-1">
                  <span className={`inline-block px-2 py-1 rounded-full text-xs ${document.template.category === 'user'
                    ? 'bg-green-100 text-green-700'
                    : document.template.category === 'developer'
                      ? 'bg-purple-100 text-purple-700'
                      : 'bg-gray-100 text-gray-700'
                    }`}>
                    {document.template.name}
                  </span>
                </div>
              </div>
            </div>

<<<<<<< HEAD
            {/* Actions Dropdown */}
            <div className="relative">
              <button
                onClick={(e) => {
                  e.stopPropagation();
                  setShowDropdown(!showDropdown);
                }}
                className="p-1.5 rounded-full bg-white/80 hover:bg-white transition-colors opacity-0 group-hover:opacity-100"
              >
                <MoreHorizontal className="h-4 w-4 text-gray-600" />
              </button>

              {showDropdown && (
                <>
                  {/* Backdrop */}
                  <div
                    className="fixed inset-0 z-10"
                    onClick={() => setShowDropdown(false)}
                  />

                  {/* Dropdown Menu */}
                  <div className="absolute right-0 top-10 w-32 bg-white border border-gray-200 rounded-md shadow-lg z-20">
                    <button
                      onClick={handleEdit}
                      className="w-full px-3 py-2 text-left text-sm text-gray-700 hover:bg-gray-50 flex items-center"
                    >
                      <Edit className="h-3 w-3 mr-2" />
                      Edit
                    </button>
                    <button
                      onClick={handleDelete}
                      className="w-full px-3 py-2 text-left text-sm text-red-600 hover:bg-gray-50 flex items-center border-t border-gray-100"
                    >
                      <Trash2 className="h-3 w-3 mr-2" />
                      Delete
                    </button>
                  </div>
                </>
              )}
            </div>
          </div>

          {/* Details Section */}
          <div className="p-4 space-y-2">
            {/* Document Title */}
            <h3 className="font-medium text-gray-900 group-hover:text-blue-700 transition-colors">
              {document.name}
            </h3>

            {/* Template Badge */}
            <div>
              <span className={`inline-block px-2 py-1 rounded text-xs font-medium ${document.template.category === 'user'
                ? 'bg-blue-50 text-blue-700'
                : document.template.category === 'developer'
                  ? 'bg-purple-50 text-purple-700'
                  : 'bg-gray-50 text-gray-700'
                }`}>
                {document.template.name}
              </span>
            </div>

            {/* Last Edited */}
            <div className="flex items-center text-sm text-gray-500">
              <Clock className="h-3 w-3 mr-1" />
              <span>Edited {document.lastEdited}</span>
            </div>

            {/* Open Button */}
            <button className="w-full py-2 text-sm text-blue-600 hover:bg-blue-50 rounded transition-colors mt-3">
              Open Document
            </button>
          </div>
        </div>
=======
      {/* Content Section */}
      <div className="p-4">
        {/* Document Title */}
        <h3 className="font-medium text-gray-900 group-hover:text-blue-700 transition-colors mb-2">
          {document.DocumentName}
        </h3>

        {/* Template Badge */}
        <div className="mb-3">
          <span className={`inline-block px-2 py-1 rounded text-xs font-medium ${
            document.DocumentCategory?.toLowerCase() === 'user'
              ? 'bg-blue-50 text-blue-700'
              : document.DocumentCategory?.toLowerCase() === 'developer'
                ? 'bg-purple-50 text-purple-700'
                : 'bg-gray-50 text-gray-700'
          }`}>
            {document.DocumentType}
          </span>
        </div>

        {/* Last Edited */}
        <div className="flex items-center text-sm text-gray-500 mb-3">
          <Clock className="h-3 w-3 mr-1" />
          <span>Edited {document.Updated_Time ? new Date(document.Updated_Time).toLocaleDateString() : 'Recently'}</span>
        </div>

        {/* Open Button */}
        <button 
          onClick={handleOpenDocument}
          className="w-full py-2 text-sm text-blue-600 hover:bg-blue-50 rounded transition-colors"
        >
          Open Document
        </button>
>>>>>>> 0eb03da0
      </div>
    </div>
  );
};

export default DocumentCard;<|MERGE_RESOLUTION|>--- conflicted
+++ resolved
@@ -33,13 +33,6 @@
     }
   };
 
-  const handleOpenDocument = (e: React.MouseEvent) => {
-    e.stopPropagation();
-    if (document.id) {
-      navigate(`/document/${document.id}`);
-    }
-  };
-
   return (
     <div
       onClick={handleCardClick}
@@ -52,48 +45,11 @@
 
         {/* Actions Dropdown - Top Right */}
         <div className="absolute top-2 right-2">
-<<<<<<< HEAD
           {/* Document Header */}
           <div className="flex items-start justify-between mb-3">
             <div className="flex items-start space-x-3 flex-1 min-w-0">
               <div className="w-8 h-8 bg-blue-50 rounded-lg flex items-center justify-center group-hover:bg-blue-100 transition-colors">
                 <FileText className="h-4 w-4 text-blue-600" />
-=======
-          <button
-            onClick={(e) => {
-              e.stopPropagation();
-              setShowDropdown(!showDropdown);
-            }}
-            className="p-1.5 rounded-full bg-white/80 hover:bg-white transition-colors opacity-0 group-hover:opacity-100"
-          >
-            <MoreHorizontal className="h-4 w-4 text-gray-600" />
-          </button>
-
-          {showDropdown && (
-            <>
-              {/* Backdrop */}
-              <div
-                className="fixed inset-0 z-10"
-                onClick={() => setShowDropdown(false)}
-              />
-
-              {/* Dropdown Menu */}
-              <div className="absolute right-0 top-10 w-32 bg-white border border-gray-200 rounded-md shadow-lg z-20">
-                <button
-                  onClick={handleEdit}
-                  className="w-full px-3 py-2 text-left text-sm text-gray-700 hover:bg-gray-50 flex items-center"
-                >
-                  <Edit className="h-3 w-3 mr-2" />
-                  Edit
-                </button>
-                <button
-                  onClick={handleDelete}
-                  className="w-full px-3 py-2 text-left text-sm text-red-600 hover:bg-gray-50 flex items-center border-t border-gray-100"
-                >
-                  <Trash2 className="h-3 w-3 mr-2" />
-                  Delete
-                </button>
->>>>>>> 0eb03da0
               </div>
               <div className="flex-1 min-w-0">
                 <h3 className="font-medium text-gray-900 truncate group-hover:text-blue-700 transition-colors">
@@ -112,7 +68,6 @@
               </div>
             </div>
 
-<<<<<<< HEAD
             {/* Actions Dropdown */}
             <div className="relative">
               <button
@@ -186,41 +141,6 @@
             </button>
           </div>
         </div>
-=======
-      {/* Content Section */}
-      <div className="p-4">
-        {/* Document Title */}
-        <h3 className="font-medium text-gray-900 group-hover:text-blue-700 transition-colors mb-2">
-          {document.DocumentName}
-        </h3>
-
-        {/* Template Badge */}
-        <div className="mb-3">
-          <span className={`inline-block px-2 py-1 rounded text-xs font-medium ${
-            document.DocumentCategory?.toLowerCase() === 'user'
-              ? 'bg-blue-50 text-blue-700'
-              : document.DocumentCategory?.toLowerCase() === 'developer'
-                ? 'bg-purple-50 text-purple-700'
-                : 'bg-gray-50 text-gray-700'
-          }`}>
-            {document.DocumentType}
-          </span>
-        </div>
-
-        {/* Last Edited */}
-        <div className="flex items-center text-sm text-gray-500 mb-3">
-          <Clock className="h-3 w-3 mr-1" />
-          <span>Edited {document.Updated_Time ? new Date(document.Updated_Time).toLocaleDateString() : 'Recently'}</span>
-        </div>
-
-        {/* Open Button */}
-        <button 
-          onClick={handleOpenDocument}
-          className="w-full py-2 text-sm text-blue-600 hover:bg-blue-50 rounded transition-colors"
-        >
-          Open Document
-        </button>
->>>>>>> 0eb03da0
       </div>
     </div>
   );
